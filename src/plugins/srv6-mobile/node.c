--- conflicted
+++ resolved
@@ -768,13 +768,8 @@
 	      u32 offset, shift, index;
 	      ip6srv_combo_header_t *ip6srv;
 	      gtpu_pdu_session_t *sess = NULL;
-<<<<<<< HEAD
-	      u32 ie_size = 0;
-	      u32 tlv_siz = 0;
-=======
 	      int ie_size = 0;
 	      u16 tlv_siz = 0;
->>>>>>> ef633187
 	      u8 ie_buf[GTPU_IE_MAX_SIZ];
 
 	      // Decap from GTP-U.
@@ -1616,13 +1611,8 @@
 	  u32 hdrlen;
 	  ip6_header_t *encap = NULL;
 	  gtpu_pdu_session_t *sess = NULL;
-<<<<<<< HEAD
-	  u32 ie_size = 0;
-	  u32 tlv_siz = 0;
-=======
 	  int ie_size = 0;
 	  u16 tlv_siz = 0;
->>>>>>> ef633187
 	  u8 ie_buf[GTPU_IE_MAX_SIZ];
 
 	  u32 next0 = SRV6_END_M_GTP6_D_NEXT_LOOKUP;
@@ -2126,13 +2116,8 @@
 	  u32 hdrlen;
 	  ip6_header_t *encap = NULL;
 	  gtpu_pdu_session_t *sess;
-<<<<<<< HEAD
-	  u32 ie_size = 0;
-	  u32 tlv_siz = 0;
-=======
 	  int ie_size = 0;
 	  u16 tlv_siz = 0;
->>>>>>> ef633187
 	  u8 ie_buf[GTPU_IE_MAX_SIZ];
 
 	  u32 next0 = SRV6_END_M_GTP6_D_DI_NEXT_LOOKUP;
