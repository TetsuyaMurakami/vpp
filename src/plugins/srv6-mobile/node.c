/*
 * Copyright (c) 2019 Arrcus Inc and/or its affiliates.
 * Licensed under the Apache License, Version 2.0 (the "License");
 * you may not use this file except in compliance with the License.
 * You may obtain a copy of the License at:
 *
 *     http://www.apache.org/licenses/LICENSE-2.0
 *
 * Unless required by applicable law or agreed to in writing, software
 * distributed under the License is distributed on an "AS IS" BASIS,
 * WITHOUT WARRANTIES OR CONDITIONS OF ANY KIND, either express or implied.
 * See the License for the specific language governing permissions and
 * limitations under the License.
 */
#include <vlib/vlib.h>
#include <vnet/vnet.h>
#include <vppinfra/error.h>
#include <vppinfra/hash.h>
#include <srv6-mobile/mobile.h>

extern ip6_address_t sr_pr_encaps_src;

typedef struct
{
  ip6_address_t src, dst;
  ip6_address_t sr_prefix;
  u16 sr_prefixlen;
  u32 teid;
} srv6_end_rewrite_trace_t;

static u16 srh_tagfield[256] = {
  /* 0 */
  0x0,
  /* 1 : Echo Request */
  0x0004,
  /* 2 : Echo Reply */
  0x0008,
  /* 3 - 7 */
  0x0, 0x0, 0x0, 0x0, 0x0,
  /* 8 - 15 */
  0x0, 0x0, 0x0, 0x0, 0x0, 0x0, 0x0, 0x0,
  /* 16 - 23 */
  0x0, 0x0, 0x0, 0x0, 0x0, 0x0, 0x0, 0x0,
  /* 24 - 25 */
  0x0, 0x0,
  /* 26 : Error Indication */
  0x0002,
  /* 27 - 31 */
  0x0, 0x0, 0x0, 0x0, 0x0,
  /* 32 - 247 */
  0x0, 0x0, 0x0, 0x0, 0x0, 0x0, 0x0, 0x0,
  0x0, 0x0, 0x0, 0x0, 0x0, 0x0, 0x0, 0x0,
  0x0, 0x0, 0x0, 0x0, 0x0, 0x0, 0x0, 0x0,
  0x0, 0x0, 0x0, 0x0, 0x0, 0x0, 0x0, 0x0,
  0x0, 0x0, 0x0, 0x0, 0x0, 0x0, 0x0, 0x0,
  0x0, 0x0, 0x0, 0x0, 0x0, 0x0, 0x0, 0x0,
  0x0, 0x0, 0x0, 0x0, 0x0, 0x0, 0x0, 0x0,
  0x0, 0x0, 0x0, 0x0, 0x0, 0x0, 0x0, 0x0,
  0x0, 0x0, 0x0, 0x0, 0x0, 0x0, 0x0, 0x0,
  0x0, 0x0, 0x0, 0x0, 0x0, 0x0, 0x0, 0x0,
  0x0, 0x0, 0x0, 0x0, 0x0, 0x0, 0x0, 0x0,
  0x0, 0x0, 0x0, 0x0, 0x0, 0x0, 0x0, 0x0,
  0x0, 0x0, 0x0, 0x0, 0x0, 0x0, 0x0, 0x0,
  0x0, 0x0, 0x0, 0x0, 0x0, 0x0, 0x0, 0x0,
  0x0, 0x0, 0x0, 0x0, 0x0, 0x0, 0x0, 0x0,
  0x0, 0x0, 0x0, 0x0, 0x0, 0x0, 0x0, 0x0,
  0x0, 0x0, 0x0, 0x0, 0x0, 0x0, 0x0, 0x0,
  0x0, 0x0, 0x0, 0x0, 0x0, 0x0, 0x0, 0x0,
  0x0, 0x0, 0x0, 0x0, 0x0, 0x0, 0x0, 0x0,
  0x0, 0x0, 0x0, 0x0, 0x0, 0x0, 0x0, 0x0,
  0x0, 0x0, 0x0, 0x0, 0x0, 0x0, 0x0, 0x0,
  0x0, 0x0, 0x0, 0x0, 0x0, 0x0, 0x0, 0x0,
  0x0, 0x0, 0x0, 0x0, 0x0, 0x0, 0x0, 0x0,
  0x0, 0x0, 0x0, 0x0, 0x0, 0x0, 0x0, 0x0,
  0x0, 0x0, 0x0, 0x0, 0x0, 0x0, 0x0, 0x0,
  0x0, 0x0, 0x0, 0x0, 0x0, 0x0, 0x0, 0x0,
  0x0, 0x0, 0x0, 0x0, 0x0, 0x0, 0x0, 0x0,
  /* 248 - 253 */
  0x0, 0x0, 0x0, 0x0, 0x0, 0x0,
  /* 254 : End Maker */
  0x0001,
  /* 255 : G_PDU */
  0x0
};

static u8 *
format_srv6_end_rewrite_trace (u8 * s, va_list * args)
{
  CLIB_UNUSED (vlib_main_t * vm) = va_arg (*args, vlib_main_t *);
  CLIB_UNUSED (vlib_node_t * node) = va_arg (*args, vlib_node_t *);
  srv6_end_rewrite_trace_t *t = va_arg (*args, srv6_end_rewrite_trace_t *);

  return format (s, "SRv6-END-rewrite: src %U dst %U\n\tTEID: 0x%x",
		 format_ip4_address, &t->src, format_ip4_address, &t->dst,
		 clib_net_to_host_u32 (t->teid));
}

static u8 *
format_srv6_end_rewrite_trace6 (u8 * s, va_list * args)
{
  CLIB_UNUSED (vlib_main_t * vm) = va_arg (*args, vlib_main_t *);
  CLIB_UNUSED (vlib_node_t * node) = va_arg (*args, vlib_node_t *);
  srv6_end_rewrite_trace_t *t = va_arg (*args, srv6_end_rewrite_trace_t *);

  return format (s,
		 "SRv6-END-rewrite: src %U dst %U\n\tTEID: 0x%x\n\tsr_prefix: %U/%d",
		 format_ip6_address, &t->src, format_ip6_address, &t->dst,
		 clib_net_to_host_u32 (t->teid), format_ip6_address,
		 &t->sr_prefix, t->sr_prefixlen);
}

#define foreach_srv6_end_v4_error \
  _(M_GTP4_E_PACKETS, "srv6 End.M.GTP4.E packets") \
  _(M_GTP4_E_BAD_PACKETS, "srv6 End.M.GTP4.E bad packets")

#define foreach_srv6_t_v4_d_error \
  _(M_GTP4_D_PACKETS, "srv6 T.M.GTP4.D packets") \
  _(M_GTP4_D_BAD_PACKETS, "srv6 T.M.GTP4.D bad packets")

#define foreach_srv6_end_v6_e_error \
  _(M_GTP6_E_PACKETS, "srv6 End.M.GTP6.E packets") \
  _(M_GTP6_E_BAD_PACKETS, "srv6 End.M.GTP6.E bad packets")

#define foreach_srv6_end_v6_d_error \
  _(M_GTP6_D_PACKETS, "srv6 End.M.GTP6.D packets") \
  _(M_GTP6_D_BAD_PACKETS, "srv6 End.M.GTP6.D bad packets")

#define foreach_srv6_end_v6_d_di_error \
  _(M_GTP6_D_DI_PACKETS, "srv6 End.M.GTP6.D.DI packets") \
  _(M_GTP6_D_DI_BAD_PACKETS, "srv6 End.M.GTP6.D.DI bad packets")

typedef enum
{
#define _(sym,str) SRV6_END_ERROR_##sym,
  foreach_srv6_end_v4_error
#undef _
    SRV6_END_N_V4_ERROR,
} srv6_end_error_v4_t;

typedef enum
{
#define _(sym,str) SRV6_T_ERROR_##sym,
  foreach_srv6_t_v4_d_error
#undef _
    SRV6_T_N_V4_D_ERROR,
} srv6_t_error_v4_d_t;

typedef enum
{
#define _(sym,str) SRV6_END_ERROR_##sym,
  foreach_srv6_end_v6_e_error
#undef _
    SRV6_END_N_V6_E_ERROR,
} srv6_end_error_v6_e_t;

typedef enum
{
#define _(sym,str) SRV6_END_ERROR_##sym,
  foreach_srv6_end_v6_d_error
#undef _
    SRV6_END_N_V6_D_ERROR,
} srv6_end_error_v6_d_t;

typedef enum
{
#define _(sym,str) SRV6_END_ERROR_##sym,
  foreach_srv6_end_v6_d_di_error
#undef _
    SRV6_END_N_V6_D_DI_ERROR,
} srv6_end_error_v6_d_di_t;

static char *srv6_end_error_v4_strings[] = {
#define _(sym,string) string,
  foreach_srv6_end_v4_error
#undef _
};

static char *srv6_t_error_v4_d_strings[] = {
#define _(sym,string) string,
  foreach_srv6_t_v4_d_error
#undef _
};

static char *srv6_end_error_v6_e_strings[] = {
#define _(sym,string) string,
  foreach_srv6_end_v6_e_error
#undef _
};

static char *srv6_end_error_v6_d_strings[] = {
#define _(sym,string) string,
  foreach_srv6_end_v6_d_error
#undef _
};

static char *srv6_end_error_v6_d_di_strings[] = {
#define _(sym,string) string,
  foreach_srv6_end_v6_d_di_error
#undef _
};

static char *srv6_end_error_v6_dt_strings[] = {
#define _(sym,string) string,
  foreach_srv6_end_v6_dt_error
#undef _
};

typedef enum
{
  SRV6_END_M_GTP4_E_NEXT_DROP,
  SRV6_END_M_GTP4_E_NEXT_LOOKUP,
  SRV6_END_M_GTP4_E_N_NEXT,
} srv6_end_m_gtp4_e_next_t;

typedef enum
{
  SRV6_T_M_GTP4_D_NEXT_DROP,
  SRV6_T_M_GTP4_D_NEXT_LOOKUP,
  SRV6_T_M_GTP4_D_N_NEXT,
} srv6_T_m_gtp4_d_next_t;

typedef enum
{
  SRV6_END_M_GTP6_E_NEXT_DROP,
  SRV6_END_M_GTP6_E_NEXT_LOOKUP,
  SRV6_END_M_GTP6_E_N_NEXT,
} srv6_end_m_gtp6_e_next_t;

typedef enum
{
  SRV6_END_M_GTP6_D_NEXT_DROP,
  SRV6_END_M_GTP6_D_NEXT_LOOKUP,
  SRV6_END_M_GTP6_D_N_NEXT,
} srv6_end_m_gtp6_d_next_t;

typedef enum
{
  SRV6_END_M_GTP6_D_DI_NEXT_DROP,
  SRV6_END_M_GTP6_D_DI_NEXT_LOOKUP,
  SRV6_END_M_GTP6_D_DI_N_NEXT,
} srv6_end_m_gtp6_d_di_next_t;

typedef enum
{
  SRV6_END_M_GTP6_DT_NEXT_DROP,
  SRV6_END_M_GTP6_DT_NEXT_LOOKUP4,
  SRV6_END_M_GTP6_DT_NEXT_LOOKUP6,
  SRV6_END_M_GTP6_DT_N_NEXT,
} srv6_end_m_gtp6_dt_next_t;

static inline u16
hash_uword_to_u16 (uword * key)
{
  u16 *val;
  val = (u16 *) key;
#if uword_bits == 64
  return val[0] ^ val[1] ^ val[2] ^ val[3];
#else
  return val[0] ^ val[1];
#endif
}

static inline u8
gtpu_type_get (u16 tag)
{
  u16 val;

  val = clib_net_to_host_u16 (tag);
  if (val & SRH_TAG_ECHO_REPLY)
    return GTPU_TYPE_ECHO_REPLY;
  else if (val & SRH_TAG_ECHO_REQUEST)
    return GTPU_TYPE_ECHO_REQUEST;
  else if (val & SRH_TAG_ERROR_INDICATION)
    return GTPU_TYPE_ERROR_INDICATION;
  else if (val & SRH_TAG_END_MARKER)
    return GTPU_TYPE_END_MARKER;

  return GTPU_TYPE_GTPU;
}

// Function for SRv6 GTP4.E function.
VLIB_NODE_FN (srv6_end_m_gtp4_e) (vlib_main_t * vm,
				  vlib_node_runtime_t * node,
				  vlib_frame_t * frame)
{
  srv6_end_main_v4_t *sm = &srv6_end_main_v4;
  ip6_sr_main_t *sm2 = &sr_main;
  u32 n_left_from, next_index, *from, *to_next;
  u32 thread_index = vm->thread_index;

  u32 good_n = 0, bad_n = 0;

  from = vlib_frame_vector_args (frame);
  n_left_from = frame->n_vectors;
  next_index = node->cached_next_index;

  while (n_left_from > 0)
    {
      u32 n_left_to_next;

      vlib_get_next_frame (vm, node, next_index, to_next, n_left_to_next);

      while (n_left_from > 0 && n_left_to_next > 0)
	{
	  u32 bi0;
	  vlib_buffer_t *b0;
	  ip6_sr_localsid_t *ls0;
	  srv6_end_gtp4_param_t *ls_param;

	  ip6srv_combo_header_t *ip6srv0;
	  ip6_address_t src0, dst0;

	  ip4_gtpu_header_t *hdr0 = NULL;
	  uword len0;

	  u32 next0 = SRV6_END_M_GTP4_E_NEXT_LOOKUP;

	  // defaults
	  bi0 = from[0];
	  to_next[0] = bi0;
	  from += 1;
	  to_next += 1;
	  n_left_from -= 1;
	  n_left_to_next -= 1;

	  b0 = vlib_get_buffer (vm, bi0);
	  ls0 =
	    pool_elt_at_index (sm2->localsids,
			       vnet_buffer (b0)->ip.adj_index[VLIB_TX]);

	  ls_param = (srv6_end_gtp4_param_t *) ls0->plugin_mem;

	  ip6srv0 = vlib_buffer_get_current (b0);
	  src0 = ip6srv0->ip.src_address;
	  dst0 = ip6srv0->ip.dst_address;

	  len0 = vlib_buffer_length_in_chain (vm, b0);

	  if ((ip6srv0->ip.protocol == IPPROTO_IPV6_ROUTE
	       && len0 <
	       sizeof (ip6srv_combo_header_t) + ip6srv0->sr.length * 8)
	      || (len0 < sizeof (ip6_header_t)))
	    {
	      next0 = SRV6_END_M_GTP4_E_NEXT_DROP;

	      bad_n++;
	    }
	  else
	    {
	      u8 gtpu_type = 0;
	      u16 tag = 0;
	      u32 teid = 0;
	      u8 *teid8p = (u8 *) & teid;
	      u8 qfi = 0;
	      u16 seq = 0;
	      u32 index;
	      u32 offset, shift;
	      u32 hdrlen = 0;
	      uword key;
	      u16 port;
	      ip4_address_t dst4;
	      u16 ie_size = 0;
	      u8 ie_buf[GTPU_IE_MAX_SIZ];
	      void *p;

	      if (ip6srv0->ip.protocol == IPPROTO_IPV6_ROUTE)
		{
		  tag = ip6srv0->sr.tag;
		}

	      offset = ls0->localsid_len / 8;
	      shift = ls0->localsid_len % 8;

	      gtpu_type = gtpu_type_get (tag);

	      if (PREDICT_TRUE (shift == 0))
		{
		  clib_memcpy_fast (&dst4.as_u8[0], &dst0.as_u8[offset], 4);

		  qfi = dst0.as_u8[offset + 4];

		  if (gtpu_type == GTPU_TYPE_ECHO_REQUEST
<<<<<<< HEAD
		   || gtpu_type == GTPU_TYPE_ECHO_REPLY
		   || gtpu_type == GTPU_TYPE_ERROR_INDICATION)
=======
		      || gtpu_type == GTPU_TYPE_ECHO_REPLY
		      || gtpu_type == GTPU_TYPE_ERROR_INDICATION)
>>>>>>> 77022b88
		    {
		      clib_memcpy_fast (&seq, &dst0.as_u8[offset + 5], 2);
		    }
		  else
		    {
		      clib_memcpy_fast (teid8p, &dst0.as_u8[offset + 5], 4);
		    }
		}
	      else
		{
		  u8 *sp;

		  for (index = 0; index < 4; index++)
		    {
		      dst4.as_u8[index] = dst0.as_u8[offset + index] << shift;
		      dst4.as_u8[index] |=
			dst0.as_u8[offset + index + 1] >> (8 - shift);
		    }

		  qfi |= dst0.as_u8[offset + 4] << shift;
		  qfi |= dst0.as_u8[offset + 5] >> (8 - shift);

		  if (gtpu_type == GTPU_TYPE_ECHO_REQUEST
<<<<<<< HEAD
		   || gtpu_type == GTPU_TYPE_ECHO_REPLY
		   || gtpu_type == GTPU_TYPE_ERROR_INDICATION)
		    {
		      sp = (u8 *)&seq;
		      for (index = 0; index < 2; index++)
		        {
		          sp[index] = dst0.as_u8[offset + 5 + index] << shift;
		          sp[index] = dst0.as_u8[offset + 6 + index] >> (8 - shift);
		        }
		    }
		  else
		    {
		      for (index = 0; index < 4; index++)
		        {
		          *teid8p = dst0.as_u8[offset + 5 + index] << shift;
		          *teid8p |=
			    dst0.as_u8[offset + 6 + index] >> (8 - shift);
		          teid8p++;
=======
		      || gtpu_type == GTPU_TYPE_ECHO_REPLY
		      || gtpu_type == GTPU_TYPE_ERROR_INDICATION)
		    {
		      sp = (u8 *) & seq;
		      for (index = 0; index < 2; index++)
			{
			  sp[index] = dst0.as_u8[offset + 5 + index] << shift;
			  sp[index] =
			    dst0.as_u8[offset + 6 + index] >> (8 - shift);
			}
		    }
		  else
		    {
		      for (index = 0; index < 4; index++)
			{
			  *teid8p = dst0.as_u8[offset + 5 + index] << shift;
			  *teid8p |=
			    dst0.as_u8[offset + 6 + index] >> (8 - shift);
			  teid8p++;
>>>>>>> 77022b88
			}
		    }
		}

	      if (qfi)
		{
		  hdrlen =
		    sizeof (gtpu_exthdr_t) + sizeof (gtpu_pdu_session_t);
		}
	      else if (gtpu_type == GTPU_TYPE_ECHO_REQUEST
<<<<<<< HEAD
		    || gtpu_type == GTPU_TYPE_ECHO_REPLY
		    || gtpu_type == GTPU_TYPE_ERROR_INDICATION)
		{
		  hdrlen = sizeof(gtpu_exthdr_t);
		}

	      if (PREDICT_FALSE(gtpu_type == GTPU_TYPE_ECHO_REPLY))
	        {
		  hdrlen += sizeof(gtpu_recovery_ie);
		}

	      if (PREDICT_FALSE(gtpu_type == GTPU_TYPE_ERROR_INDICATION))
	        {
		  ip6_sr_tlv_t *tlv;
		  u16 ext_len;

		  ext_len = ip6srv0->sr.length * 8;

		  if (ext_len > sizeof(ip6_address_t) * (ip6srv0->sr.last_entry + 1))
		    {
		      tlv = (ip6_sr_tlv_t *)((u8 *)&ip6srv0->sr + sizeof(ip6_sr_header_t)
				  + sizeof(ip6_address_t) * (ip6srv0->sr.last_entry + 1));

		      if (tlv->type == SRH_TLV_USER_PLANE_CONTAINER)
		        {
			  user_plane_sub_tlv_t *sub_tlv;
			  
			  sub_tlv = (user_plane_sub_tlv_t *)tlv->value;

		          ie_size = sub_tlv->length;
		          clib_memcpy_fast (ie_buf, sub_tlv->value, ie_size);

		          hdrlen += ie_size;
			}
		    }
		}

	      if (ip6srv0->ip.protocol == IPPROTO_IPV6_ROUTE)
		{
		  vlib_buffer_advance (b0,
				       (word) sizeof (ip6srv_combo_header_t) +
				       ip6srv0->sr.length * 8);
		}
	      else
		{
		  vlib_buffer_advance (b0, (word) sizeof (ip6_header_t));
		}

	      // get length of encapsulated IPv6 packet (the remaining part)
	      p = vlib_buffer_get_current (b0);

	      len0 = vlib_buffer_length_in_chain (vm, b0);

 	      len0 += hdrlen;
=======
		       || gtpu_type == GTPU_TYPE_ECHO_REPLY
		       || gtpu_type == GTPU_TYPE_ERROR_INDICATION)
		{
		  hdrlen = sizeof (gtpu_exthdr_t);
		}
	      len0 += hdrlen;
>>>>>>> 77022b88

	      hdrlen += sizeof (ip4_gtpu_header_t);

	      // IPv4 GTP-U header creation.
	      vlib_buffer_advance (b0, -(word) hdrlen);

	      hdr0 = vlib_buffer_get_current (b0);

	      clib_memcpy_fast (hdr0, &sm->cache_hdr,
				sizeof (ip4_gtpu_header_t));

	      hdr0->ip4.dst_address.as_u32 = dst4.as_u32;

	      hdr0->gtpu.teid = teid;
	      hdr0->gtpu.length = clib_host_to_net_u16 (len0);

	      hdr0->gtpu.type = gtpu_type;

	      if (qfi)
		{
		  u8 type = 0;
		  gtpu_pdu_session_t *sess;

		  hdr0->gtpu.ver_flags |= GTPU_EXTHDR_FLAG;

		  hdr0->gtpu.ext->seq = 0;

		  hdr0->gtpu.ext->npdu_num = 0;
		  hdr0->gtpu.ext->nextexthdr = GTPU_EXTHDR_PDU_SESSION;

		  type = qfi & SRV6_PDU_SESSION_U_BIT_MASK;

		  qfi =
		    ((qfi & SRV6_PDU_SESSION_QFI_MASK) >> 2) |
		    ((qfi & SRV6_PDU_SESSION_R_BIT_MASK) << 5);

		  sess =
		    (gtpu_pdu_session_t *) (((char *) hdr0) +
					    sizeof (ip4_gtpu_header_t) +
					    sizeof (gtpu_exthdr_t));
		  sess->exthdrlen = 1;
		  sess->type = type;
		  sess->spare = 0;
		  sess->u.val = qfi;
		  sess->nextexthdr = 0;
		}

	      if (gtpu_type == GTPU_TYPE_ECHO_REPLY
<<<<<<< HEAD
	       || gtpu_type == GTPU_TYPE_ECHO_REQUEST
	       || gtpu_type == GTPU_TYPE_ERROR_INDICATION)
	        {
=======
		  || gtpu_type == GTPU_TYPE_ECHO_REQUEST
		  || gtpu_type == GTPU_TYPE_ERROR_INDICATION)
		{
>>>>>>> 77022b88
		  hdr0->gtpu.ver_flags |= GTPU_SEQ_FLAG;
		  hdr0->gtpu.ext->seq = seq;
		  hdr0->gtpu.ext->npdu_num = 0;
		  hdr0->gtpu.ext->nextexthdr = 0;
<<<<<<< HEAD

		  if (gtpu_type == GTPU_TYPE_ECHO_REPLY)
		    {
		      gtpu_recovery_ie *recovery;

		      recovery = (gtpu_recovery_ie *)((u8 *)hdr0 + (hdrlen - sizeof(gtpu_recovery_ie)));
		      recovery->type = GTPU_RECOVERY_IE_TYPE;
		      recovery->restart_counter = 0;
		    }
		  else if (gtpu_type == GTPU_TYPE_ERROR_INDICATION)
		    {
		      if (ie_size)
		        {
		          u8 *ie_ptr;

		          ie_ptr =(u8 *)((u8 *)hdr0 + (hdrlen - ie_size));
			  clib_memcpy_fast (ie_ptr, ie_buf, ie_size);
			}
		    }
=======
>>>>>>> 77022b88
		}

	      offset = ls_param->v4src_position / 8;
	      shift = ls_param->v4src_position % 8;

	      if (PREDICT_TRUE (shift == 0))
		{
		  for (index = 0; index < 4; index++)
		    {
		      hdr0->ip4.src_address.as_u8[index] =
			src0.as_u8[offset + index];
		    }
		}
	      else
		{
		  for (index = 0; index < 4; index++)
		    {
		      hdr0->ip4.src_address.as_u8[index] =
			src0.as_u8[offset + index] << shift;
		      hdr0->ip4.src_address.as_u8[index] |=
			src0.as_u8[offset + index + 1] >> (8 - shift);
		    }
		}

	      key = hash_memory (p, len0, 0);
	      port = hash_uword_to_u16 (&key);
	      hdr0->udp.src_port = port;

	      hdr0->udp.length = clib_host_to_net_u16 (len0 +
						       sizeof (udp_header_t) +
						       sizeof
						       (gtpu_header_t));

	      hdr0->ip4.length = clib_host_to_net_u16 (len0 +
						       sizeof
						       (ip4_gtpu_header_t));

	      hdr0->ip4.checksum = ip4_header_checksum (&hdr0->ip4);

	      good_n++;

	      if (PREDICT_FALSE (node->flags & VLIB_NODE_FLAG_TRACE) &&
		  PREDICT_FALSE (b0->flags & VLIB_BUFFER_IS_TRACED))
		{
		  srv6_end_rewrite_trace_t *tr =
		    vlib_add_trace (vm, node, b0, sizeof (*tr));
		  clib_memcpy (tr->src.as_u8, hdr0->ip4.src_address.as_u8,
			       sizeof (tr->src.as_u8));
		  clib_memcpy (tr->dst.as_u8, hdr0->ip4.dst_address.as_u8,
			       sizeof (tr->dst.as_u8));
		  tr->teid = hdr0->gtpu.teid;
		}
	    }

	  vlib_increment_combined_counter
	    (((next0 ==
	       SRV6_END_M_GTP4_E_NEXT_DROP) ? &(sm2->sr_ls_invalid_counters) :
	      &(sm2->sr_ls_valid_counters)), thread_index,
	     ls0 - sm2->localsids, 1, vlib_buffer_length_in_chain (vm, b0));

	  vlib_validate_buffer_enqueue_x1 (vm, node, next_index, to_next,
					   n_left_to_next, bi0, next0);
	}

      vlib_put_next_frame (vm, node, next_index, n_left_to_next);
    }

  vlib_node_increment_counter (vm, sm->end_m_gtp4_e_node_index,
			       SRV6_END_ERROR_M_GTP4_E_BAD_PACKETS, bad_n);

  vlib_node_increment_counter (vm, sm->end_m_gtp4_e_node_index,
			       SRV6_END_ERROR_M_GTP4_E_PACKETS, good_n);

  return frame->n_vectors;
}

// Function for SRv6 GTP4.D function.
VLIB_NODE_FN (srv6_t_m_gtp4_d) (vlib_main_t * vm,
				vlib_node_runtime_t * node,
				vlib_frame_t * frame)
{
  srv6_t_main_v4_decap_t *sm = &srv6_t_main_v4_decap;
  ip6_sr_main_t *sm2 = &sr_main;
  u32 n_left_from, next_index, *from, *to_next;

  u32 good_n = 0, bad_n = 0;

  from = vlib_frame_vector_args (frame);
  n_left_from = frame->n_vectors;
  next_index = node->cached_next_index;

  while (n_left_from > 0)
    {
      u32 n_left_to_next;

      vlib_get_next_frame (vm, node, next_index, to_next, n_left_to_next);

      while (n_left_from > 0 && n_left_to_next > 0)
	{
	  u32 bi0;
	  vlib_buffer_t *b0;
	  ip6_sr_sl_t *sl0;
	  srv6_end_gtp4_param_t *ls_param;
	  ip4_header_t *ip4;

	  uword len0;

	  u32 next0 = SRV6_T_M_GTP4_D_NEXT_LOOKUP;

	  // defaults
	  bi0 = from[0];
	  to_next[0] = bi0;
	  from += 1;
	  to_next += 1;
	  n_left_from -= 1;
	  n_left_to_next -= 1;

	  b0 = vlib_get_buffer (vm, bi0);

	  sl0 =
	    pool_elt_at_index (sm2->sid_lists,
			       vnet_buffer (b0)->ip.adj_index[VLIB_TX]);

	  ls_param = (srv6_end_gtp4_param_t *) sl0->plugin_mem;

	  len0 = vlib_buffer_length_in_chain (vm, b0);

	  ip4 = vlib_buffer_get_current (b0);

	  if (ip4->protocol != IP_PROTOCOL_UDP
	      || len0 < sizeof (ip4_gtpu_header_t))
	    {
	      next0 = SRV6_T_M_GTP4_D_NEXT_DROP;

	      bad_n++;
	    }
	  else
	    {
	      uword *p;
	      ip6_sr_policy_t *sr_policy = NULL;
	      ip6_sr_sl_t *sl = NULL;
	      u32 *sl_index;
	      u32 hdr_len;

	      ip4_gtpu_header_t *hdr;
	      ip4_address_t src, dst;
	      u8 *srcp, *dstp;
	      ip6_header_t *encap = NULL;
	      ip6_address_t seg;
	      ip6_address_t src6;
	      u8 gtpu_type;
	      u32 teid;
	      u8 *teidp;
	      u8 qfi = 0;
	      u8 *qfip = NULL;
	      u16 seq = 0;
	      u8 *seqp = NULL;
	      u32 offset, shift, index;
	      ip6srv_combo_header_t *ip6srv;
	      gtpu_pdu_session_t *sess = NULL;
	      u16 ie_size = 0;
	      u16 tlv_siz = 0;
	      u8 ie_buf[GTPU_IE_MAX_SIZ];

	      // Decap from GTP-U.
	      hdr = (ip4_gtpu_header_t *) ip4;

	      hdr_len = sizeof (ip4_gtpu_header_t);

	      teid = hdr->gtpu.teid;
	      teidp = (u8 *) & teid;

	      gtpu_type = hdr->gtpu.type;

	      if (hdr->gtpu.ver_flags & (GTPU_EXTHDR_FLAG | GTPU_SEQ_FLAG))
		{
		  // Extention header.
		  hdr_len += sizeof (gtpu_exthdr_t);

		  seq = hdr->gtpu.ext->seq;
<<<<<<< HEAD
		  seqp = (u8 *)&seq;
=======
		  seqp = (u8 *) & seq;
>>>>>>> 77022b88

		  if (hdr->gtpu.ext->nextexthdr == GTPU_EXTHDR_PDU_SESSION)
		    {
		      // PDU Session Container.
		      sess =
			(gtpu_pdu_session_t *) (((char *) hdr) + hdr_len);
		      qfi = sess->u.val & ~GTPU_PDU_SESSION_P_BIT_MASK;
		      qfip = (u8 *) & qfi;

		      hdr_len += sizeof (gtpu_pdu_session_t);

		      if (sess->u.val & GTPU_PDU_SESSION_P_BIT_MASK)
			{
			  hdr_len += sizeof (gtpu_paging_policy_t);
			}
		    }
		}

	      src = hdr->ip4.src_address;
	      srcp = (u8 *) & src;

	      dst = hdr->ip4.dst_address;
	      dstp = (u8 *) & dst;

	      seg = ls_param->sr_prefix;

	      offset = ls_param->sr_prefixlen / 8;
	      shift = ls_param->sr_prefixlen % 8;

	      if (PREDICT_TRUE (shift == 0))
		{
		  clib_memcpy_fast (&seg.as_u8[offset], dstp, 4);

		  if (qfip)
		    {
		      qfi =
			((qfi & GTPU_PDU_SESSION_QFI_MASK) << 2) |
			((qfi & GTPU_PDU_SESSION_R_BIT_MASK) >> 5);

		      if (sess->type)
			{
			  qfi |= SRV6_PDU_SESSION_U_BIT_MASK;
			}

		      seg.as_u8[offset + 4] = qfi;
		    }

		  if (gtpu_type == GTPU_TYPE_ECHO_REQUEST
<<<<<<< HEAD
		   || gtpu_type == GTPU_TYPE_ECHO_REPLY
		   || gtpu_type == GTPU_TYPE_ERROR_INDICATION)
=======
		      || gtpu_type == GTPU_TYPE_ECHO_REPLY
		      || gtpu_type == GTPU_TYPE_ERROR_INDICATION)
>>>>>>> 77022b88
		    {
		      clib_memcpy_fast (&seg.as_u8[offset + 5], seqp, 2);
		    }
		  else
		    {
		      clib_memcpy_fast (&seg.as_u8[offset + 5], teidp, 4);
		    }
		}
	      else
		{
		  for (index = 0; index < 4; index++)
		    {
		      seg.as_u8[offset + index] |= dstp[index] >> shift;
		      seg.as_u8[offset + index + 1] |=
			dstp[index] << (8 - shift);
		    }

		  if (qfip)
		    {
		      qfi =
			((qfi & GTPU_PDU_SESSION_QFI_MASK) << 2) |
			((qfi & GTPU_PDU_SESSION_R_BIT_MASK) >> 5);

		      if (sess->type)
			{
			  qfi |= SRV6_PDU_SESSION_U_BIT_MASK;
			}

		      seg.as_u8[offset + 4] |= qfi >> shift;
		      seg.as_u8[offset + 5] |= qfi << (8 - shift);
		    }

		  if (gtpu_type == GTPU_TYPE_ECHO_REQUEST
<<<<<<< HEAD
		   || gtpu_type == GTPU_TYPE_ECHO_REPLY
		   || gtpu_type == GTPU_TYPE_ERROR_INDICATION)
		    {
		      for (index = 0; index < 2; index++)
			{
			  seg.as_u8[offset + 5 + index] |= seqp[index] >> shift;
			  seg.as_u8[offset + 6 + index] |= seqp[index] << (8 - shift);
			}
		    }
		  else
	            {
		      for (index = 0; index < 4; index++)
		        {
		          seg.as_u8[offset + index + 5] |= teidp[index] >> shift;
		          seg.as_u8[offset + index + 6] |=
			    teidp[index] << (8 - shift);
			}
		    }
		}

	      if (PREDICT_FALSE(gtpu_type == GTPU_TYPE_ERROR_INDICATION))
	        {
		  u16 payload_len;

		  payload_len = clib_net_to_host_u16(hdr->gtpu.length);
		  if (payload_len != 0
		   && payload_len > hdr_len - sizeof(ip4_gtpu_header_t))
		    {
		      u8 *ies;

		      ies = (u8 *)((u8 *)hdr + hdr_len);
		      ie_size = payload_len - (hdr_len - sizeof(ip4_gtpu_header_t)); 
		      clib_memcpy_fast (ie_buf, ies, ie_size);
		      hdr_len += ie_size;
		    }
=======
		      || gtpu_type == GTPU_TYPE_ECHO_REPLY
		      || gtpu_type == GTPU_TYPE_ERROR_INDICATION)
		    {
		      for (index = 0; index < 2; index++)
			{
			  seg.as_u8[offset + 5 + index] |=
			    seqp[index] >> shift;
			  seg.as_u8[offset + 6 + index] |=
			    seqp[index] << (8 - shift);
			}
		    }
		  else
		    {
		      for (index = 0; index < 4; index++)
			{
			  seg.as_u8[offset + index + 5] |=
			    teidp[index] >> shift;
			  seg.as_u8[offset + index + 6] |=
			    teidp[index] << (8 - shift);
			}
		    }
>>>>>>> 77022b88
		}

	      src6 = ls_param->v6src_prefix;

	      offset = ls_param->v6src_prefixlen / 8;
	      shift = ls_param->v6src_prefixlen % 8;

	      if (PREDICT_TRUE (shift == 0))
		{
		  clib_memcpy_fast (&src6.as_u8[offset], srcp, 4);
		}
	      else
		{
		  for (index = 0; index < 4; index++)
		    {
		      src6.as_u8[offset + index] |= srcp[offset] >> shift;
		      src6.as_u8[offset + index + 1] |=
			srcp[offset] << (8 - shift);
		    }
		}

	      vlib_buffer_advance (b0, (word) hdr_len);

	      // Encap to SRv6.
	      if (PREDICT_TRUE (gtpu_type == GTPU_TYPE_GTPU))
		{
		  encap = vlib_buffer_get_current (b0);
		}

	      len0 = vlib_buffer_length_in_chain (vm, b0);

	      p =
		mhash_get (&sm2->sr_policies_index_hash,
			   &ls_param->sr_prefix);
	      if (p)
		{
		  sr_policy = pool_elt_at_index (sm2->sr_policies, p[0]);
		}

	      if (sr_policy)
		{
		  vec_foreach (sl_index, sr_policy->segments_lists)
		  {
		    sl = pool_elt_at_index (sm2->sid_lists, *sl_index);
		    if (sl != NULL)
		      break;
		  }
		}

	      if (sl)
		{
		  hdr_len = sizeof (ip6srv_combo_header_t);
		  hdr_len += vec_len (sl->segments) * sizeof (ip6_address_t);
		  hdr_len += sizeof (ip6_address_t);
		}
	      else
		{
		  hdr_len = sizeof (ip6_header_t);

		  if (PREDICT_FALSE (gtpu_type != GTPU_TYPE_GTPU))
		    {
		      hdr_len += sizeof (ip6_sr_header_t);
		      hdr_len += sizeof (ip6_address_t);
		    }
		}

	      if (ie_size)
	        {
		  tlv_siz = sizeof (ip6_sr_tlv_t) + sizeof(user_plane_sub_tlv_t) + ie_size;

		  tlv_siz = (tlv_siz & ~0x07) + (tlv_siz & 0x07 ? 0x08 : 0x0); 
		  hdr_len += tlv_siz;
		}

	      vlib_buffer_advance (b0, -(word) hdr_len);
	      ip6srv = vlib_buffer_get_current (b0);

	      if (sl)
		{
		  clib_memcpy_fast (ip6srv, sl->rewrite,
				    vec_len (sl->rewrite));

<<<<<<< HEAD
		  if (vec_len(sl->segments) > 1)
	 	    {
		      ip6srv->sr.tag =
		        clib_host_to_net_u16 (srh_tagfield[gtpu_type]);

		      ip6srv->sr.segments_left += 1;
		      ip6srv->sr.last_entry += 1;

		      ip6srv->sr.length += sizeof (ip6_address_t) / 8;
		      ip6srv->sr.segments[0] = seg;

		      clib_memcpy_fast (&ip6srv->sr.segments[1],
		  		        (u8 *) (sl->rewrite +
					        sizeof (ip6_header_t) +
					        sizeof (ip6_sr_header_t)),
				        vec_len (sl->segments) *
				        sizeof (ip6_address_t));
		    }
		  else
		    {
		      ip6srv->ip.protocol = IP_PROTOCOL_IPV6_ROUTE;

		      ip6srv->sr.type = ROUTING_HEADER_TYPE_SR;

		      ip6srv->sr.segments_left = 1;
		      ip6srv->sr.last_entry = 0;

		      ip6srv->sr.length = ((sizeof(ip6_sr_header_t) + sizeof(ip6_address_t)) / 8) - 1;
		      ip6srv->sr.flags = 0;

		      ip6srv->sr.tag =
		        clib_host_to_net_u16 (srh_tagfield[gtpu_type]);

		      ip6srv->sr.segments[0] = seg;
		      if (vec_len(sl->segments))
			{
			  ip6srv->sr.segments[1] = sl->segments[0];
			  ip6srv->sr.length += sizeof(ip6_address_t) / 8;
=======
		  if (vec_len (sl->segments) > 1)
		    {
		      ip6srv->sr.tag =
			clib_host_to_net_u16 (srh_tagfield[gtpu_type]);

		      ip6srv->sr.segments_left += 1;
		      ip6srv->sr.last_entry += 1;

		      ip6srv->sr.length += sizeof (ip6_address_t) / 8;
		      ip6srv->sr.segments[0] = seg;

		      clib_memcpy_fast (&ip6srv->sr.segments[1],
					(u8 *) (sl->rewrite +
						sizeof (ip6_header_t) +
						sizeof (ip6_sr_header_t)),
					vec_len (sl->segments) *
					sizeof (ip6_address_t));
		    }
		  else
		    {
		      ip6srv->ip.protocol = IP_PROTOCOL_IPV6_ROUTE;

		      ip6srv->sr.type = ROUTING_HEADER_TYPE_SR;

		      ip6srv->sr.segments_left = 1;
		      ip6srv->sr.last_entry = 0;

		      ip6srv->sr.length =
			((sizeof (ip6_sr_header_t) +
			  sizeof (ip6_address_t)) / 8) - 1;
		      ip6srv->sr.flags = 0;

		      ip6srv->sr.tag =
			clib_host_to_net_u16 (srh_tagfield[gtpu_type]);

		      ip6srv->sr.segments[0] = seg;
		      if (vec_len (sl->segments))
			{
			  ip6srv->sr.segments[1] = sl->segments[0];
			  ip6srv->sr.length += sizeof (ip6_address_t) / 8;
>>>>>>> 77022b88
			  ip6srv->sr.last_entry++;
			}
		    }

		  if (PREDICT_TRUE (encap != NULL))
		    {
		      if (ls_param->nhtype == SRV6_NHTYPE_NONE)
			{
			  if ((clib_net_to_host_u32
			       (encap->ip_version_traffic_class_and_flow_label)
			       >> 28) == 6)
			    ip6srv->sr.protocol = IP_PROTOCOL_IPV6;
			  else
			    ip6srv->sr.protocol = IP_PROTOCOL_IP_IN_IP;
			}
		      else if (ls_param->nhtype == SRV6_NHTYPE_IPV4)
			{
			  ip6srv->sr.protocol = IP_PROTOCOL_IP_IN_IP;
			  if ((clib_net_to_host_u32
			       (encap->ip_version_traffic_class_and_flow_label)
			       >> 28) != 4)
			    {
			      // Bad encap packet.
			      next0 = SRV6_T_M_GTP4_D_NEXT_DROP;
			      bad_n++;
			      goto DONE;
			    }
			}
		      else if (ls_param->nhtype == SRV6_NHTYPE_IPV6)
			{
			  ip6srv->sr.protocol = IP_PROTOCOL_IPV6;
			  if ((clib_net_to_host_u32
			       (encap->ip_version_traffic_class_and_flow_label)
			       >> 28) != 6)
			    {
			      // Bad encap packet.
			      next0 = SRV6_T_M_GTP4_D_NEXT_DROP;
			      bad_n++;
			      goto DONE;
			    }
			}
		      else if (ls_param->nhtype == SRV6_NHTYPE_NON_IP)
			{
			  ip6srv->sr.protocol = IP_PROTOCOL_NONE;
			}
		    }
		  else
		    {
		      ip6srv->sr.protocol = IP_PROTOCOL_NONE;
		    }
		}
	      else
		{
		  clib_memcpy_fast (ip6srv, &sm->cache_hdr,
				    sizeof (ip6_header_t));

		  ip6srv->ip.dst_address = seg;

		  if (PREDICT_FALSE (gtpu_type != GTPU_TYPE_GTPU))
		    {
		      ip6srv->ip.protocol = IP_PROTOCOL_IPV6_ROUTE;

		      ip6srv->sr.protocol = IP_PROTOCOL_NONE;

		      ip6srv->sr.tag =
			clib_host_to_net_u16 (srh_tagfield[gtpu_type]);

		      ip6srv->sr.segments_left = 0;
		      ip6srv->sr.last_entry = 0;

		      ip6srv->sr.length = sizeof (ip6_address_t) / 8;
		      ip6srv->sr.segments[0] = seg;
		    }
		  else
		    {
		      if (ls_param->nhtype == SRV6_NHTYPE_NONE)
			{
			  if ((clib_net_to_host_u32
			       (encap->ip_version_traffic_class_and_flow_label)
			       >> 28) == 6)
			    ip6srv->ip.protocol = IP_PROTOCOL_IPV6;
			  else
			    ip6srv->ip.protocol = IP_PROTOCOL_IP_IN_IP;
			}
		      else if (ls_param->nhtype == SRV6_NHTYPE_IPV4)
			{
			  ip6srv->ip.protocol = IP_PROTOCOL_IP_IN_IP;
			  if ((clib_net_to_host_u32
			       (encap->ip_version_traffic_class_and_flow_label)
			       >> 28) != 4)
			    {
			      // Bad encap packet.
			      next0 = SRV6_T_M_GTP4_D_NEXT_DROP;
			      bad_n++;
			      goto DONE;
			    }
			}
		      else if (ls_param->nhtype == SRV6_NHTYPE_IPV6)
			{
			  ip6srv->ip.protocol = IP_PROTOCOL_IPV6;
			  if ((clib_net_to_host_u32
			       (encap->ip_version_traffic_class_and_flow_label)
			       >> 28) != 6)
			    {
			      // Bad encap packet.
			      next0 = SRV6_T_M_GTP4_D_NEXT_DROP;
			      bad_n++;
			      goto DONE;
			    }
			}
		      else if (ls_param->nhtype == SRV6_NHTYPE_NON_IP)
			{
			  ip6srv->ip.protocol = IP_PROTOCOL_NONE;
			}
		    }
		}

	      ip6srv->ip.src_address = src6;

	      if (PREDICT_FALSE(ie_size))
	        {
		  ip6_sr_tlv_t *tlv;
		  user_plane_sub_tlv_t *sub_tlv;

		  tlv = (ip6_sr_tlv_t *)((u8 *)ip6srv + (hdr_len - tlv_siz));
		  tlv->type = SRH_TLV_USER_PLANE_CONTAINER;
		  tlv->length = tlv_siz - sizeof(ip6_sr_tlv_t);
		  clib_memset (tlv->value, 0, tlv->length);

		  sub_tlv = (user_plane_sub_tlv_t *)tlv->value;
		  sub_tlv->type = USER_PLANE_SUB_TLV_IE;
		  sub_tlv->length = ie_size;
		  clib_memcpy_fast (sub_tlv->value, ie_buf, ie_size);

		  ip6srv->sr.length += tlv_siz / 8;
		}

	      ip6srv->ip.payload_length =
		clib_host_to_net_u16 (len0 + hdr_len - sizeof (ip6_header_t));

	      good_n++;

	      if (PREDICT_FALSE (node->flags & VLIB_NODE_FLAG_TRACE) &&
		  PREDICT_FALSE (b0->flags & VLIB_BUFFER_IS_TRACED))
		{
		  srv6_end_rewrite_trace_t *tr =
		    vlib_add_trace (vm, node, b0, sizeof (*tr));
		  clib_memcpy (tr->src.as_u8, ip6srv->ip.src_address.as_u8,
			       sizeof (tr->src.as_u8));
		  clib_memcpy (tr->dst.as_u8, ip6srv->ip.dst_address.as_u8,
			       sizeof (tr->dst.as_u8));
		}
	    }

	DONE:
	  vlib_validate_buffer_enqueue_x1 (vm, node, next_index, to_next,
					   n_left_to_next, bi0, next0);
	}

      vlib_put_next_frame (vm, node, next_index, n_left_to_next);
    }

  vlib_node_increment_counter (vm, sm->t_m_gtp4_d_node_index,
			       SRV6_T_ERROR_M_GTP4_D_BAD_PACKETS, bad_n);

  vlib_node_increment_counter (vm, sm->t_m_gtp4_d_node_index,
			       SRV6_T_ERROR_M_GTP4_D_PACKETS, good_n);

  return frame->n_vectors;
}

VLIB_REGISTER_NODE (srv6_end_m_gtp4_e) =
{
  .name = "srv6-end-m-gtp4-e",.vector_size = sizeof (u32),.format_trace =
    format_srv6_end_rewrite_trace,.type = VLIB_NODE_TYPE_INTERNAL,.n_errors =
    ARRAY_LEN (srv6_end_error_v4_strings),.error_strings =
    srv6_end_error_v4_strings,.n_next_nodes =
    SRV6_END_M_GTP4_E_N_NEXT,.next_nodes =
  {
  [SRV6_END_M_GTP4_E_NEXT_DROP] = "error-drop",
      [SRV6_END_M_GTP4_E_NEXT_LOOKUP] = "ip4-lookup",}
,};

VLIB_REGISTER_NODE (srv6_t_m_gtp4_d) =
{
  .name = "srv6-t-m-gtp4-d",.vector_size = sizeof (u32),.format_trace =
    format_srv6_end_rewrite_trace,.type = VLIB_NODE_TYPE_INTERNAL,.n_errors =
    ARRAY_LEN (srv6_t_error_v4_d_strings),.error_strings =
    srv6_t_error_v4_d_strings,.n_next_nodes =
    SRV6_T_M_GTP4_D_N_NEXT,.next_nodes =
  {
  [SRV6_T_M_GTP4_D_NEXT_DROP] = "error-drop",
      [SRV6_T_M_GTP4_D_NEXT_LOOKUP] = "ip6-lookup",}
,};

// Function for SRv6 GTP6.E function
VLIB_NODE_FN (srv6_end_m_gtp6_e) (vlib_main_t * vm,
				  vlib_node_runtime_t * node,
				  vlib_frame_t * frame)
{
  srv6_end_main_v6_t *sm = &srv6_end_main_v6;
  ip6_sr_main_t *sm2 = &sr_main;
  u32 n_left_from, next_index, *from, *to_next;
  u32 thread_index = vm->thread_index;

  u32 good_n = 0, bad_n = 0;

  from = vlib_frame_vector_args (frame);
  n_left_from = frame->n_vectors;
  next_index = node->cached_next_index;

  while (n_left_from > 0)
    {
      u32 n_left_to_next;

      vlib_get_next_frame (vm, node, next_index, to_next, n_left_to_next);

      while (n_left_from > 0 && n_left_to_next > 0)
	{
	  u32 bi0;
	  vlib_buffer_t *b0;
	  ip6_sr_localsid_t *ls0;

	  ip6srv_combo_header_t *ip6srv0;
	  ip6_address_t dst0, src0, seg0;

	  ip6_gtpu_header_t *hdr0 = NULL;
	  uword len0;
	  uword key;
	  u16 port;
	  u16 tag;
	  void *p;

	  u32 next0 = SRV6_END_M_GTP6_E_NEXT_LOOKUP;

	  // defaults
	  bi0 = from[0];
	  to_next[0] = bi0;
	  from += 1;
	  to_next += 1;
	  n_left_from -= 1;
	  n_left_to_next -= 1;

	  b0 = vlib_get_buffer (vm, bi0);
	  ls0 =
	    pool_elt_at_index (sm2->localsids,
			       vnet_buffer (b0)->ip.adj_index[VLIB_TX]);

	  ip6srv0 = vlib_buffer_get_current (b0);
	  dst0 = ip6srv0->ip.dst_address;
	  src0 = ip6srv0->ip.src_address;
	  seg0 = ip6srv0->sr.segments[0];

	  tag = ip6srv0->sr.tag;

	  len0 = vlib_buffer_length_in_chain (vm, b0);

	  if ((ip6srv0->ip.protocol != IPPROTO_IPV6_ROUTE)
	      || (len0 <
		  sizeof (ip6srv_combo_header_t) + 8 * ip6srv0->sr.length))
	    {
	      next0 = SRV6_END_M_GTP6_E_NEXT_DROP;

	      bad_n++;
	    }
	  else
	    {
	      // we need to be sure there is enough space before
	      // ip6srv0 header, there is some extra space
	      // in the pre_data area for this kind of
	      // logic

<<<<<<< HEAD
=======
	      // jump over variable length data
	      // not sure about the length
	      vlib_buffer_advance (b0, (word) sizeof (ip6srv_combo_header_t) +
				   ip6srv0->sr.length * 8);

	      // get length of encapsulated IPv6 packet (the remaining part)
	      p = vlib_buffer_get_current (b0);

	      len0 = vlib_buffer_length_in_chain (vm, b0);

>>>>>>> 77022b88
	      u32 teid = 0;
	      u8 *teid8p = (u8 *) & teid;
	      u8 qfi = 0;
	      u16 seq = 0;
	      u8 gtpu_type = 0;
	      u16 index;
	      u16 offset, shift;
	      u32 hdrlen = 0;
	      u16 ie_size = 0;
	      u8 ie_buf[GTPU_IE_MAX_SIZ];

	      index = ls0->localsid_len;
	      index += 8;
	      offset = index / 8;
	      shift = index % 8;

	      gtpu_type = gtpu_type_get (tag);

	      if (PREDICT_TRUE (shift == 0))
		{
		  if (gtpu_type == GTPU_TYPE_ECHO_REQUEST
<<<<<<< HEAD
		   || gtpu_type == GTPU_TYPE_ECHO_REPLY
		   || gtpu_type == GTPU_TYPE_ERROR_INDICATION)
=======
		      || gtpu_type == GTPU_TYPE_ECHO_REPLY
		      || gtpu_type == GTPU_TYPE_ERROR_INDICATION)
>>>>>>> 77022b88
		    {
		      clib_memcpy_fast (&seq, &dst0.as_u8[offset], 2);
		    }
		  else
		    {
		      clib_memcpy_fast (teid8p, &dst0.as_u8[offset], 4);
		    }

		  qfi = dst0.as_u8[offset + 4];
		}
	      else
		{
		  u8 *sp;

		  if (gtpu_type == GTPU_TYPE_ECHO_REQUEST
<<<<<<< HEAD
		   || gtpu_type == GTPU_TYPE_ECHO_REPLY
		   || gtpu_type == GTPU_TYPE_ERROR_INDICATION)
		    {
		      sp = (u8 *)&seq;
		      for (index = 0; index < 2; index++)
		        {
		          sp[index] = dst0.as_u8[offset + index] << shift;
		          sp[index] = dst0.as_u8[offset + index + 1] >> (8 - shift);
		        }
=======
		      || gtpu_type == GTPU_TYPE_ECHO_REPLY
		      || gtpu_type == GTPU_TYPE_ERROR_INDICATION)
		    {
		      sp = (u8 *) & seq;
		      for (index = 0; index < 2; index++)
			{
			  sp[index] = dst0.as_u8[offset + index] << shift;
			  sp[index] =
			    dst0.as_u8[offset + index + 1] >> (8 - shift);
			}
>>>>>>> 77022b88
		    }
		  else
		    {
		      for (index = 0; index < 4; index++)
<<<<<<< HEAD
		        {
		          *teid8p = dst0.as_u8[offset + index] << shift;
		          *teid8p |= dst0.as_u8[offset + index + 1] >> (8 - shift);
		          teid8p++;
=======
			{
			  *teid8p = dst0.as_u8[offset + index] << shift;
			  *teid8p |=
			    dst0.as_u8[offset + index + 1] >> (8 - shift);
			  teid8p++;
>>>>>>> 77022b88
			}
		    }

		  qfi |= dst0.as_u8[offset + 4] << shift;
		  qfi |= dst0.as_u8[offset + 5] >> (8 - shift);
		}

	      if (qfi)
		{
		  hdrlen =
		    sizeof (gtpu_exthdr_t) + sizeof (gtpu_pdu_session_t);
		}
	      else if (gtpu_type == GTPU_TYPE_ECHO_REQUEST
<<<<<<< HEAD
	            || gtpu_type == GTPU_TYPE_ECHO_REPLY
		    || gtpu_type == GTPU_TYPE_ERROR_INDICATION)
	        {
		  hdrlen = sizeof(gtpu_exthdr_t);
		}

	      if (gtpu_type == GTPU_TYPE_ECHO_REPLY)
	        {
		  hdrlen += sizeof(gtpu_recovery_ie);
		}

	      if (PREDICT_FALSE(gtpu_type == GTPU_TYPE_ERROR_INDICATION))
                {
                  ip6_sr_tlv_t *tlv;
                  u16 ext_len;

                  ext_len = ip6srv0->sr.length * 8;

                  if (ext_len > sizeof(ip6_address_t) * (ip6srv0->sr.last_entry + 1))
                    {
                      tlv = (ip6_sr_tlv_t *)((u8 *)&ip6srv0->sr + sizeof(ip6_sr_header_t)
                                  + sizeof(ip6_address_t) * (ip6srv0->sr.last_entry + 1));

                      if (tlv->type == SRH_TLV_USER_PLANE_CONTAINER)
                        {
			  user_plane_sub_tlv_t *sub_tlv;

			  sub_tlv = (user_plane_sub_tlv_t *)tlv->value;

                          ie_size = sub_tlv->length;
                          clib_memcpy_fast (ie_buf, sub_tlv->value, ie_size);

                          hdrlen += ie_size;
                        }
                    }
                }

	      if (ip6srv0->ip.protocol == IPPROTO_IPV6_ROUTE)
	        {
	          vlib_buffer_advance (b0, (word) sizeof (ip6srv_combo_header_t) +
		 		       ip6srv0->sr.length * 8);
		}
	      else
	        {
		  vlib_buffer_advance (b0, (word) sizeof (ip6_header_t));
		}

	      // get length of encapsulated IPv6 packet (the remaining part)
	      p = vlib_buffer_get_current (b0);

	      len0 = vlib_buffer_length_in_chain (vm, b0);

 	      len0 += hdrlen;

=======
		       || gtpu_type == GTPU_TYPE_ECHO_REPLY
		       || gtpu_type == GTPU_TYPE_ERROR_INDICATION)
		{
		  hdrlen = sizeof (gtpu_exthdr_t);
		}

	      len0 += hdrlen;
>>>>>>> 77022b88
	      hdrlen += sizeof (ip6_gtpu_header_t);

	      vlib_buffer_advance (b0, -(word) hdrlen);

	      hdr0 = vlib_buffer_get_current (b0);

	      clib_memcpy_fast (hdr0, &sm->cache_hdr,
				sizeof (ip6_gtpu_header_t));

	      hdr0->gtpu.teid = teid;
	      hdr0->gtpu.length = clib_host_to_net_u16 (len0);

	      hdr0->gtpu.type = gtpu_type;

	      if (qfi)
		{
		  u8 type = 0;
		  gtpu_pdu_session_t *sess;

		  hdr0->gtpu.ver_flags |= GTPU_EXTHDR_FLAG;

		  hdr0->gtpu.ext->seq = 0;
		  hdr0->gtpu.ext->npdu_num = 0;
		  hdr0->gtpu.ext->nextexthdr = GTPU_EXTHDR_PDU_SESSION;

		  type = qfi & SRV6_PDU_SESSION_U_BIT_MASK;

		  qfi =
		    ((qfi & SRV6_PDU_SESSION_QFI_MASK) >> 2) |
		    ((qfi & SRV6_PDU_SESSION_R_BIT_MASK) << 5);

		  sess =
		    (gtpu_pdu_session_t *) (((char *) hdr0) +
					    sizeof (ip6_gtpu_header_t) +
					    sizeof (gtpu_exthdr_t));
		  sess->exthdrlen = 1;
		  sess->type = type;
		  sess->spare = 0;
		  sess->u.val = qfi;
		  sess->nextexthdr = 0;
		}

	      if (gtpu_type == GTPU_TYPE_ECHO_REQUEST
<<<<<<< HEAD
	       || gtpu_type == GTPU_TYPE_ECHO_REPLY
	       || gtpu_type == GTPU_TYPE_ERROR_INDICATION)
	        {
=======
		  || gtpu_type == GTPU_TYPE_ECHO_REPLY
		  || gtpu_type == GTPU_TYPE_ERROR_INDICATION)
		{
>>>>>>> 77022b88
		  hdr0->gtpu.ver_flags |= GTPU_SEQ_FLAG;
		  hdr0->gtpu.ext->seq = seq;
		  hdr0->gtpu.ext->npdu_num = 0;
		  hdr0->gtpu.ext->nextexthdr = 0;
<<<<<<< HEAD

		  if (gtpu_type == GTPU_TYPE_ECHO_REPLY)
		    {
		      gtpu_recovery_ie *recovery;

		      recovery = (gtpu_recovery_ie *)((u8 *)hdr0 + (hdrlen - sizeof(gtpu_recovery_ie)));
		      recovery->type = GTPU_RECOVERY_IE_TYPE;
		      recovery->restart_counter = 0;
		    }
		  else if (gtpu_type == GTPU_TYPE_ERROR_INDICATION)
                    {
                      if (ie_size)
                        {
                          u8 *ie_ptr;

                          ie_ptr =(u8 *)((u8 *)hdr0 + (hdrlen - ie_size));
                          clib_memcpy_fast (ie_ptr, ie_buf, ie_size);
                        }
                    }
=======
>>>>>>> 77022b88
		}

	      hdr0->udp.length = clib_host_to_net_u16 (len0 +
						       sizeof (udp_header_t) +
						       sizeof
						       (gtpu_header_t));

	      clib_memcpy_fast (hdr0->ip6.src_address.as_u8, src0.as_u8,
				sizeof (ip6_address_t));
	      clib_memcpy_fast (hdr0->ip6.dst_address.as_u8, &seg0.as_u8,
				sizeof (ip6_address_t));

	      hdr0->ip6.payload_length = clib_host_to_net_u16 (len0 +
							       sizeof
							       (udp_header_t)
							       +
							       sizeof
							       (gtpu_header_t));

	      // UDP source port.
	      key = hash_memory (p, len0, 0);
	      port = hash_uword_to_u16 (&key);
	      hdr0->udp.src_port = port;

	      good_n++;

	      if (PREDICT_FALSE (node->flags & VLIB_NODE_FLAG_TRACE) &&
		  PREDICT_FALSE (b0->flags & VLIB_BUFFER_IS_TRACED))
		{
		  srv6_end_rewrite_trace_t *tr =
		    vlib_add_trace (vm, node, b0, sizeof (*tr));
		  clib_memcpy (tr->src.as_u8, hdr0->ip6.src_address.as_u8,
			       sizeof (ip6_address_t));
		  clib_memcpy (tr->dst.as_u8, hdr0->ip6.dst_address.as_u8,
			       sizeof (ip6_address_t));
		  tr->teid = hdr0->gtpu.teid;
		}
	    }

	  vlib_increment_combined_counter
	    (((next0 ==
	       SRV6_END_M_GTP6_E_NEXT_DROP) ? &(sm2->sr_ls_invalid_counters) :
	      &(sm2->sr_ls_valid_counters)), thread_index,
	     ls0 - sm2->localsids, 1, vlib_buffer_length_in_chain (vm, b0));

	  vlib_validate_buffer_enqueue_x1 (vm, node, next_index, to_next,
					   n_left_to_next, bi0, next0);
	}

      vlib_put_next_frame (vm, node, next_index, n_left_to_next);
    }

  vlib_node_increment_counter (vm, sm->end_m_gtp6_e_node_index,
			       SRV6_END_ERROR_M_GTP6_E_BAD_PACKETS, bad_n);

  vlib_node_increment_counter (vm, sm->end_m_gtp6_e_node_index,
			       SRV6_END_ERROR_M_GTP6_E_PACKETS, good_n);

  return frame->n_vectors;
}

// Function for SRv6 GTP6.D function
VLIB_NODE_FN (srv6_end_m_gtp6_d) (vlib_main_t * vm,
				  vlib_node_runtime_t * node,
				  vlib_frame_t * frame)
{
  srv6_end_main_v6_decap_t *sm = &srv6_end_main_v6_decap;
  ip6_sr_main_t *sm2 = &sr_main;
  u32 n_left_from, next_index, *from, *to_next;
  u32 thread_index = vm->thread_index;

  u32 good_n = 0, bad_n = 0;

  from = vlib_frame_vector_args (frame);
  n_left_from = frame->n_vectors;
  next_index = node->cached_next_index;

  while (n_left_from > 0)
    {
      u32 n_left_to_next;

      vlib_get_next_frame (vm, node, next_index, to_next, n_left_to_next);

      while (n_left_from > 0 && n_left_to_next > 0)
	{
	  u32 bi0;
	  vlib_buffer_t *b0;
	  ip6_sr_localsid_t *ls0;
	  srv6_end_gtp6_param_t *ls_param;

	  ip6_gtpu_header_t *hdr0 = NULL;
	  uword len0;

	  ip6_address_t seg0, src0;
	  u32 teid = 0;
	  u8 *teidp;
	  u8 gtpu_type = 0;
	  u8 qfi;
	  u8 *qfip = NULL;
	  u16 seq = 0;
	  u8 *seqp = NULL;
	  u32 offset, shift;
	  u32 hdrlen;
	  ip6_header_t *encap = NULL;
	  gtpu_pdu_session_t *sess = NULL;
	  u16 ie_size = 0;
	  u16 tlv_siz = 0;
	  u8 ie_buf[GTPU_IE_MAX_SIZ];

	  u32 next0 = SRV6_END_M_GTP6_D_NEXT_LOOKUP;

	  // defaults
	  bi0 = from[0];
	  to_next[0] = bi0;
	  from += 1;
	  to_next += 1;
	  n_left_from -= 1;
	  n_left_to_next -= 1;

	  b0 = vlib_get_buffer (vm, bi0);
	  ls0 =
	    pool_elt_at_index (sm2->localsids,
			       vnet_buffer (b0)->ip.adj_index[VLIB_TX]);

	  ls_param = (srv6_end_gtp6_param_t *) ls0->plugin_mem;

	  hdr0 = vlib_buffer_get_current (b0);

	  hdrlen = sizeof (ip6_gtpu_header_t);

	  len0 = vlib_buffer_length_in_chain (vm, b0);

	  if ((hdr0->ip6.protocol != IP_PROTOCOL_UDP)
	      || (hdr0->udp.dst_port !=
		  clib_host_to_net_u16 (SRV6_GTP_UDP_DST_PORT))
	      || (len0 < sizeof (ip6_gtpu_header_t)))
	    {
	      next0 = SRV6_END_M_GTP6_D_NEXT_DROP;

	      bad_n++;
	    }
	  else
	    {
	      seg0 = ls_param->sr_prefix;
	      src0 = hdr0->ip6.src_address;

	      gtpu_type = hdr0->gtpu.type;

	      teid = hdr0->gtpu.teid;
	      teidp = (u8 *) & teid;

	      if (hdr0->gtpu.ver_flags & (GTPU_EXTHDR_FLAG | GTPU_SEQ_FLAG))
		{
		  // Extention header.
		  hdrlen += sizeof (gtpu_exthdr_t);

		  seq = hdr0->gtpu.ext->seq;
<<<<<<< HEAD
		  seqp = (u8 *)&seq;
=======
		  seqp = (u8 *) & seq;
>>>>>>> 77022b88

		  if (hdr0->gtpu.ext->nextexthdr == GTPU_EXTHDR_PDU_SESSION)
		    {
		      // PDU Session Container.
		      sess =
			(gtpu_pdu_session_t *) (((char *) hdr0) +
						sizeof (ip6_gtpu_header_t) +
						sizeof (gtpu_exthdr_t));
		      qfi = sess->u.val & ~GTPU_PDU_SESSION_P_BIT_MASK;
		      qfip = (u8 *) & qfi;

		      hdrlen += sizeof (gtpu_pdu_session_t);

		      if (sess->u.val & GTPU_PDU_SESSION_P_BIT_MASK)
			{
			  hdrlen += sizeof (gtpu_paging_policy_t);
			}
		    }
		}

	      offset = ls_param->sr_prefixlen / 8;
	      shift = ls_param->sr_prefixlen % 8;

	      offset += 1;
	      if (PREDICT_TRUE (shift == 0))
		{
		  if (gtpu_type == GTPU_TYPE_ECHO_REQUEST
<<<<<<< HEAD
		   || gtpu_type == GTPU_TYPE_ECHO_REPLY
		   || gtpu_type == GTPU_TYPE_ERROR_INDICATION)
		    {
		      if (seqp)
		        clib_memcpy_fast (&seg0.as_u8[offset], seqp, 2);
=======
		      || gtpu_type == GTPU_TYPE_ECHO_REPLY
		      || gtpu_type == GTPU_TYPE_ERROR_INDICATION)
		    {
		      if (seqp)
			clib_memcpy_fast (&seg0.as_u8[offset], seqp, 2);
>>>>>>> 77022b88
		    }
		  else
		    {
		      clib_memcpy_fast (&seg0.as_u8[offset], teidp, 4);
		    }

		  if (qfip)
		    {
		      qfi =
			((qfi & GTPU_PDU_SESSION_QFI_MASK) << 2) |
			((qfi & GTPU_PDU_SESSION_R_BIT_MASK) >> 5);

		      if (sess->type)
			{
			  qfi |= SRV6_PDU_SESSION_U_BIT_MASK;
			}

		      seg0.as_u8[offset + 4] = qfi;
		    }
		}
	      else
		{
		  int idx;

		  if (gtpu_type == GTPU_TYPE_ECHO_REQUEST
<<<<<<< HEAD
		   || gtpu_type == GTPU_TYPE_ECHO_REPLY
		   || gtpu_type == GTPU_TYPE_ERROR_INDICATION)
		    {
		      if (seqp)
		        {
		          for (idx = 0; idx < 2; idx++)
		            {
		              seg0.as_u8[offset + idx] |= seqp[idx] >> shift;
			      seg0.as_u8[offset + idx + 1] |= seqp[idx] << (8 - shift);
=======
		      || gtpu_type == GTPU_TYPE_ECHO_REPLY
		      || gtpu_type == GTPU_TYPE_ERROR_INDICATION)
		    {
		      if (seqp)
			{
			  for (idx = 0; idx < 2; idx++)
			    {
			      seg0.as_u8[offset + idx] |= seqp[idx] >> shift;
			      seg0.as_u8[offset + idx + 1] |=
				seqp[idx] << (8 - shift);
>>>>>>> 77022b88
			    }
			}
		    }
		  else
		    {
		      for (idx = 0; idx < 4; idx++)
<<<<<<< HEAD
		        {
		          seg0.as_u8[offset + idx] |= teidp[idx] >> shift;
		          seg0.as_u8[offset + idx + 1] |=
			    teidp[idx] << (8 - shift);
		        }
=======
			{
			  seg0.as_u8[offset + idx] |= teidp[idx] >> shift;
			  seg0.as_u8[offset + idx + 1] |=
			    teidp[idx] << (8 - shift);
			}
>>>>>>> 77022b88
		    }

		  if (qfip)
		    {
		      qfi =
			((qfi & GTPU_PDU_SESSION_QFI_MASK) << 2) |
			((qfi & ~GTPU_PDU_SESSION_R_BIT_MASK) >> 5);

		      if (sess->type)
			{
			  qfi |= SRV6_PDU_SESSION_U_BIT_MASK;
			}

		      seg0.as_u8[offset + 4] |= qfi >> shift;
		      seg0.as_u8[offset + 5] |= qfi << (8 - shift);
		    }
		}

	      if (PREDICT_FALSE(gtpu_type == GTPU_TYPE_ERROR_INDICATION))
                {
                  u16 payload_len;

                  payload_len = clib_net_to_host_u16(hdr0->gtpu.length);
                  if (payload_len != 0
                   && payload_len > hdrlen - sizeof(ip6_gtpu_header_t))
                    {
                      u8 *ies;

                      ies = (u8 *)((u8 *)hdr0 + hdrlen);
                      ie_size = payload_len - (hdrlen - sizeof(ip6_gtpu_header_t));
                      clib_memcpy_fast (ie_buf, ies, ie_size);
                      hdrlen += ie_size;
                    }
                }

	      // jump over variable length data
	      vlib_buffer_advance (b0, (word) hdrlen);

	      // get length of encapsulated IPv6 packet (the remaining part)
	      len0 = vlib_buffer_length_in_chain (vm, b0);

	      if (PREDICT_TRUE (gtpu_type == GTPU_TYPE_GTPU))
		{
		  encap = vlib_buffer_get_current (b0);
		}

	      uword *p;
	      ip6srv_combo_header_t *ip6srv;
	      ip6_sr_policy_t *sr_policy = NULL;
	      ip6_sr_sl_t *sl = NULL;
	      u32 *sl_index;
	      u32 hdr_len;

	      p =
		mhash_get (&sm2->sr_policies_index_hash,
			   &ls_param->sr_prefix);
	      if (p)
		{
		  sr_policy = pool_elt_at_index (sm2->sr_policies, p[0]);
		}

	      if (sr_policy)
		{
		  vec_foreach (sl_index, sr_policy->segments_lists)
		  {
		    sl = pool_elt_at_index (sm2->sid_lists, *sl_index);
		    if (sl != NULL)
		      break;
		  }
		}

	      if (sl)
		{
		  hdr_len = sizeof (ip6srv_combo_header_t);
		  hdr_len += vec_len (sl->segments) * sizeof (ip6_address_t);
		  hdr_len += sizeof (ip6_address_t);
		}
	      else
		{
		  hdr_len = sizeof (ip6_header_t);
		  if (PREDICT_FALSE (gtpu_type) != GTPU_TYPE_GTPU)
		    {
		      hdr_len += sizeof (ip6_sr_header_t);
		      hdr_len += sizeof (ip6_address_t);
		    }
		}

	      if (ie_size)
                {
                  tlv_siz = sizeof (ip6_sr_tlv_t) + sizeof(user_plane_sub_tlv_t) + ie_size;

                  tlv_siz = (tlv_siz & ~0x07) + (tlv_siz & 0x07 ? 0x08 : 0x0);
                  hdr_len += tlv_siz;
                }

	      // jump back to data[0] or pre_data if required
	      vlib_buffer_advance (b0, -(word) hdr_len);

	      ip6srv = vlib_buffer_get_current (b0);

	      if (sl)
		{
		  clib_memcpy_fast (ip6srv, sl->rewrite,
				    vec_len (sl->rewrite));

		  if (vec_len (sl->segments) > 1)
		    {
		      ip6srv->ip.src_address = src0;

		      ip6srv->sr.tag =
<<<<<<< HEAD
		        clib_host_to_net_u16 (srh_tagfield[gtpu_type]);

		      ip6srv->sr.segments_left += 1;
		      ip6srv->sr.last_entry += 1;

		      ip6srv->sr.length += sizeof (ip6_address_t) / 8;
		      ip6srv->sr.segments[0] = seg0;

		      clib_memcpy_fast (&ip6srv->sr.segments[1],
				        (u8 *) (sl->rewrite +
				 	        sizeof (ip6_header_t) +
					        sizeof (ip6_sr_header_t)),
				        vec_len (sl->segments) *
				        sizeof (ip6_address_t));
		    }
		  else
		    {
		      ip6srv->ip.src_address = src0;
		      ip6srv->ip.protocol = IP_PROTOCOL_IPV6_ROUTE;

                      ip6srv->sr.type = ROUTING_HEADER_TYPE_SR;
                      ip6srv->sr.segments_left = 1;
                      ip6srv->sr.last_entry = 0;
                      ip6srv->sr.length = ((sizeof(ip6_sr_header_t) + sizeof(ip6_address_t)) / 8) - 1;
                      ip6srv->sr.flags = 0;

                      ip6srv->sr.tag =
                        clib_host_to_net_u16 (srh_tagfield[gtpu_type]);

                      ip6srv->sr.segments[0] = seg0;

		      if (vec_len(sl->segments))
			{
			  ip6srv->sr.segments[1] = sl->segments[0];
			  ip6srv->sr.last_entry++;
			  ip6srv->sr.length += sizeof(ip6_address_t) / 8;
=======
			clib_host_to_net_u16 (srh_tagfield[gtpu_type]);

		      ip6srv->sr.segments_left += 1;
		      ip6srv->sr.last_entry += 1;

		      ip6srv->sr.length += sizeof (ip6_address_t) / 8;
		      ip6srv->sr.segments[0] = seg0;

		      clib_memcpy_fast (&ip6srv->sr.segments[1],
					(u8 *) (sl->rewrite +
						sizeof (ip6_header_t) +
						sizeof (ip6_sr_header_t)),
					vec_len (sl->segments) *
					sizeof (ip6_address_t));
		    }
		  else
		    {
		      ip6srv->ip.src_address = src0;
		      ip6srv->ip.protocol = IP_PROTOCOL_IPV6_ROUTE;

		      ip6srv->sr.type = ROUTING_HEADER_TYPE_SR;
		      ip6srv->sr.segments_left = 1;
		      ip6srv->sr.last_entry = 0;
		      ip6srv->sr.length =
			((sizeof (ip6_sr_header_t) +
			  sizeof (ip6_address_t)) / 8) - 1;
		      ip6srv->sr.flags = 0;

		      ip6srv->sr.tag =
			clib_host_to_net_u16 (srh_tagfield[gtpu_type]);

		      ip6srv->sr.segments[0] = seg0;

		      if (vec_len (sl->segments))
			{
			  ip6srv->sr.segments[1] = sl->segments[0];
			  ip6srv->sr.last_entry++;
			  ip6srv->sr.length += sizeof (ip6_address_t) / 8;
>>>>>>> 77022b88
			}
		    }

		  if (PREDICT_TRUE (encap != NULL))
		    {
		      if (ls_param->nhtype == SRV6_NHTYPE_NONE)
			{
			  if ((clib_net_to_host_u32
			       (encap->ip_version_traffic_class_and_flow_label)
			       >> 28) == 6)
			    ip6srv->sr.protocol = IP_PROTOCOL_IPV6;
			  else
			    ip6srv->sr.protocol = IP_PROTOCOL_IP_IN_IP;
			}
		      else if (ls_param->nhtype == SRV6_NHTYPE_IPV4)
			{
			  ip6srv->sr.protocol = IP_PROTOCOL_IP_IN_IP;
			  if ((clib_net_to_host_u32
			       (encap->ip_version_traffic_class_and_flow_label)
			       >> 28) != 4)
			    {
			      // Bad encap packet.
			      next0 = SRV6_END_M_GTP6_D_NEXT_DROP;
			      bad_n++;
			      goto DONE;
			    }
			}
		      else if (ls_param->nhtype == SRV6_NHTYPE_IPV6)
			{
			  ip6srv->sr.protocol = IP_PROTOCOL_IPV6;
			  if ((clib_net_to_host_u32
			       (encap->ip_version_traffic_class_and_flow_label)
			       >> 28) != 6)
			    {
			      // Bad encap packet.
			      next0 = SRV6_END_M_GTP6_D_NEXT_DROP;
			      bad_n++;
			      goto DONE;
			    }
			}
		      else if (ls_param->nhtype == SRV6_NHTYPE_NON_IP)
			{
			  ip6srv->sr.protocol = IP_PROTOCOL_NONE;
			}
		    }
		  else
		    {
		      ip6srv->sr.protocol = IP_PROTOCOL_NONE;
		    }
		}
	      else
		{
		  clib_memcpy_fast (ip6srv, &sm->cache_hdr,
				    sizeof (ip6_header_t));

		  ip6srv->ip.src_address = src0;
		  ip6srv->ip.dst_address = seg0;

		  if (PREDICT_FALSE (gtpu_type) != GTPU_TYPE_GTPU)
		    {
		      ip6srv->ip.protocol = IP_PROTOCOL_IPV6_ROUTE;

		      ip6srv->sr.protocol = IP_PROTOCOL_NONE;

		      ip6srv->sr.tag =
			clib_host_to_net_u16 (srh_tagfield[gtpu_type]);

		      ip6srv->sr.segments_left = 0;
		      ip6srv->sr.last_entry = 0;

		      ip6srv->sr.length = sizeof (ip6_address_t) / 8;
		      ip6srv->sr.segments[0] = seg0;
		    }
		  else
		    {
		      if (ls_param->nhtype == SRV6_NHTYPE_NONE)
			{
			  if ((clib_net_to_host_u32
			       (encap->ip_version_traffic_class_and_flow_label)
			       >> 28) != 6)
			    ip6srv->ip.protocol = IP_PROTOCOL_IP_IN_IP;
			}
		      else if (ls_param->nhtype == SRV6_NHTYPE_IPV4)
			{
			  ip6srv->ip.protocol = IP_PROTOCOL_IP_IN_IP;
			  if ((clib_net_to_host_u32
			       (encap->ip_version_traffic_class_and_flow_label)
			       >> 28) != 4)
			    {
			      // Bad encap packet.
			      next0 = SRV6_END_M_GTP6_D_NEXT_DROP;
			      bad_n++;
			      goto DONE;
			    }
			}
		      else if (ls_param->nhtype == SRV6_NHTYPE_IPV6)
			{
			  ip6srv->ip.protocol = IP_PROTOCOL_IPV6;
			  if ((clib_net_to_host_u32
			       (encap->ip_version_traffic_class_and_flow_label)
			       >> 28) != 6)
			    {
			      // Bad encap packet.
			      next0 = SRV6_END_M_GTP6_D_NEXT_DROP;
			      bad_n++;
			      goto DONE;
			    }
			}
		      else if (ls_param->nhtype == SRV6_NHTYPE_NON_IP)
			{
			  ip6srv->ip.protocol = IP_PROTOCOL_NONE;
			}
		    }
		}

	      if (PREDICT_FALSE(ie_size))
                {
                  ip6_sr_tlv_t *tlv;
		  user_plane_sub_tlv_t *sub_tlv;

                  tlv = (ip6_sr_tlv_t *)((u8 *)ip6srv + (hdr_len - tlv_siz));
                  tlv->type = SRH_TLV_USER_PLANE_CONTAINER;
		  tlv->length = tlv_siz - sizeof(ip6_sr_tlv_t);
                  clib_memset (tlv->value, 0, tlv->length);

		  sub_tlv = (user_plane_sub_tlv_t *)tlv->value;
		  sub_tlv->type = USER_PLANE_SUB_TLV_IE;
                  sub_tlv->length = ie_size;
                  clib_memcpy_fast (sub_tlv->value, ie_buf, ie_size);

                  ip6srv->sr.length += tlv_siz / 8;
                }

	      ip6srv->ip.payload_length =
		clib_host_to_net_u16 (len0 + hdr_len - sizeof (ip6_header_t));

	      good_n++;

	      if (PREDICT_FALSE (node->flags & VLIB_NODE_FLAG_TRACE) &&
		  PREDICT_FALSE (b0->flags & VLIB_BUFFER_IS_TRACED))
		{
		  srv6_end_rewrite_trace_t *tr =
		    vlib_add_trace (vm, node, b0, sizeof (*tr));
		  clib_memcpy (tr->src.as_u8, ip6srv->ip.src_address.as_u8,
			       sizeof (ip6_address_t));
		  clib_memcpy (tr->dst.as_u8, ip6srv->ip.dst_address.as_u8,
			       sizeof (ip6_address_t));
		  tr->teid = teid;
		  clib_memcpy (tr->sr_prefix.as_u8, ls_param->sr_prefix.as_u8,
			       sizeof (ip6_address_t));
		  tr->sr_prefixlen = ls_param->sr_prefixlen;
		}
	    }

	DONE:
	  vlib_increment_combined_counter
	    (((next0 ==
	       SRV6_END_M_GTP6_D_NEXT_DROP) ? &(sm2->sr_ls_invalid_counters) :
	      &(sm2->sr_ls_valid_counters)), thread_index,
	     ls0 - sm2->localsids, 1, vlib_buffer_length_in_chain (vm, b0));

	  vlib_validate_buffer_enqueue_x1 (vm, node, next_index, to_next,
					   n_left_to_next, bi0, next0);
	}

      vlib_put_next_frame (vm, node, next_index, n_left_to_next);
    }

  vlib_node_increment_counter (vm, sm->end_m_gtp6_d_node_index,
			       SRV6_END_ERROR_M_GTP6_D_BAD_PACKETS, bad_n);

  vlib_node_increment_counter (vm, sm->end_m_gtp6_d_node_index,
			       SRV6_END_ERROR_M_GTP6_D_PACKETS, good_n);

  return frame->n_vectors;
}

// Function for SRv6 GTP6.D.DI function
VLIB_NODE_FN (srv6_end_m_gtp6_d_di) (vlib_main_t * vm,
				     vlib_node_runtime_t * node,
				     vlib_frame_t * frame)
{
  srv6_end_main_v6_decap_di_t *sm = &srv6_end_main_v6_decap_di;
  ip6_sr_main_t *sm2 = &sr_main;
  u32 n_left_from, next_index, *from, *to_next;
  u32 thread_index = vm->thread_index;
  srv6_end_gtp6_param_t *ls_param;

  u32 good_n = 0, bad_n = 0;

  from = vlib_frame_vector_args (frame);
  n_left_from = frame->n_vectors;
  next_index = node->cached_next_index;

  while (n_left_from > 0)
    {
      u32 n_left_to_next;

      vlib_get_next_frame (vm, node, next_index, to_next, n_left_to_next);

      while (n_left_from > 0 && n_left_to_next > 0)
	{
	  u32 bi0;
	  vlib_buffer_t *b0;
	  ip6_sr_localsid_t *ls0;

	  ip6_gtpu_header_t *hdr0 = NULL;
	  uword len0;

	  ip6_address_t dst0;
	  ip6_address_t src0;
	  ip6_address_t seg0;
	  u32 teid = 0;
	  u8 *teidp;
	  u8 gtpu_type = 0;
	  u8 qfi = 0;
	  u8 *qfip = NULL;
	  u16 seq = 0;
	  u8 *seqp = NULL;
	  u32 offset, shift;
	  u32 hdrlen;
	  ip6_header_t *encap = NULL;
	  gtpu_pdu_session_t *sess;
	  u16 ie_size = 0;
          u16 tlv_siz = 0;
          u8 ie_buf[GTPU_IE_MAX_SIZ];

	  u32 next0 = SRV6_END_M_GTP6_D_DI_NEXT_LOOKUP;

	  // defaults
	  bi0 = from[0];
	  to_next[0] = bi0;
	  from += 1;
	  to_next += 1;
	  n_left_from -= 1;
	  n_left_to_next -= 1;

	  b0 = vlib_get_buffer (vm, bi0);
	  ls0 =
	    pool_elt_at_index (sm2->localsids,
			       vnet_buffer (b0)->ip.adj_index[VLIB_TX]);

	  ls_param = (srv6_end_gtp6_param_t *) ls0->plugin_mem;

	  hdr0 = vlib_buffer_get_current (b0);

	  hdrlen = sizeof (ip6_gtpu_header_t);

	  len0 = vlib_buffer_length_in_chain (vm, b0);

	  if ((hdr0->ip6.protocol != IP_PROTOCOL_UDP)
	      || (hdr0->udp.dst_port !=
		  clib_host_to_net_u16 (SRV6_GTP_UDP_DST_PORT))
	      || (len0 < sizeof (ip6_gtpu_header_t)))
	    {
	      next0 = SRV6_END_M_GTP6_D_DI_NEXT_DROP;

	      bad_n++;
	    }
	  else
	    {
	      dst0 = hdr0->ip6.dst_address;
	      src0 = hdr0->ip6.src_address;

	      gtpu_type = hdr0->gtpu.type;

	      seg0 = ls_param->sr_prefix;
	      teid = hdr0->gtpu.teid;
	      teidp = (u8 *) & teid;

	      if (hdr0->gtpu.ver_flags & (GTPU_EXTHDR_FLAG | GTPU_SEQ_FLAG))
		{
		  // Extention header.
		  hdrlen += sizeof (gtpu_exthdr_t);

		  seq = hdr0->gtpu.ext->seq;
<<<<<<< HEAD
		  seqp = (u8 *)&seq;
=======
		  seqp = (u8 *) & seq;
>>>>>>> 77022b88

		  if (hdr0->gtpu.ext->nextexthdr == GTPU_EXTHDR_PDU_SESSION)
		    {
		      // PDU Session Container.
		      sess =
			(gtpu_pdu_session_t *) (((char *) hdr0) + hdrlen);
		      qfi = sess->u.val & ~GTPU_PDU_SESSION_P_BIT_MASK;
		      qfip = &qfi;

		      hdrlen += sizeof (gtpu_pdu_session_t);

		      if (sess->u.val & GTPU_PDU_SESSION_P_BIT_MASK)
			{
			  hdrlen += sizeof (gtpu_paging_policy_t);
			}
		    }
		}

	      offset = ls_param->sr_prefixlen / 8;
	      shift = ls_param->sr_prefixlen % 8;

	      offset += 1;
	      if (PREDICT_TRUE (shift == 0))
		{
		  if (gtpu_type == GTPU_TYPE_ECHO_REQUEST
<<<<<<< HEAD
		   || gtpu_type == GTPU_TYPE_ECHO_REPLY
		   || gtpu_type == GTPU_TYPE_ERROR_INDICATION)
		    {
		      if (seqp)
		        clib_memcpy_fast (&seg0.as_u8[offset], seqp, 2);
=======
		      || gtpu_type == GTPU_TYPE_ECHO_REPLY
		      || gtpu_type == GTPU_TYPE_ERROR_INDICATION)
		    {
		      if (seqp)
			clib_memcpy_fast (&seg0.as_u8[offset], seqp, 2);
>>>>>>> 77022b88
		    }
		  else
		    {
		      clib_memcpy_fast (&seg0.as_u8[offset], teidp, 4);
		    }

		  if (qfip)
		    {
		      qfi =
			((qfi & GTPU_PDU_SESSION_QFI_MASK) << 2) |
			((qfi & GTPU_PDU_SESSION_R_BIT_MASK) >> 5);

		      if (sess->type)
			{
			  qfi |= SRV6_PDU_SESSION_U_BIT_MASK;
			}

		      seg0.as_u8[offset + 4] = qfi;
		    }
		}
	      else
		{
		  int idx;

		  if (gtpu_type == GTPU_TYPE_ECHO_REQUEST
<<<<<<< HEAD
		   || gtpu_type == GTPU_TYPE_ECHO_REPLY
		   || gtpu_type == GTPU_TYPE_ERROR_INDICATION)
		    {
		      if (seqp)
		        {
		          for (idx = 0; idx < 2; idx++)
		            {
		              seg0.as_u8[offset + idx] |= seqp[idx] >> shift;
			      seg0.as_u8[offset + idx + 1] |= seqp[idx] << (8 - shift);
=======
		      || gtpu_type == GTPU_TYPE_ECHO_REPLY
		      || gtpu_type == GTPU_TYPE_ERROR_INDICATION)
		    {
		      if (seqp)
			{
			  for (idx = 0; idx < 2; idx++)
			    {
			      seg0.as_u8[offset + idx] |= seqp[idx] >> shift;
			      seg0.as_u8[offset + idx + 1] |=
				seqp[idx] << (8 - shift);
>>>>>>> 77022b88
			    }
			}
		    }
		  else
		    {
		      for (idx = 0; idx < 4; idx++)
<<<<<<< HEAD
		        {
		          seg0.as_u8[offset + idx] |= teidp[idx] >> shift;
		          seg0.as_u8[offset + idx + 1] |=
			    teidp[idx] << (8 - shift);
		        }
=======
			{
			  seg0.as_u8[offset + idx] |= teidp[idx] >> shift;
			  seg0.as_u8[offset + idx + 1] |=
			    teidp[idx] << (8 - shift);
			}
>>>>>>> 77022b88
		    }

		  if (qfip)
		    {
		      qfi =
			((qfi & GTPU_PDU_SESSION_QFI_MASK) << 2) |
			((qfi & GTPU_PDU_SESSION_R_BIT_MASK) >> 5);

		      if (sess->type)
			{
			  qfi |= SRV6_PDU_SESSION_U_BIT_MASK;
			}

		      seg0.as_u8[offset + 4] |= qfi >> shift;
		      seg0.as_u8[offset + 5] |= qfi << (8 - shift);
		    }
		}

	      if (PREDICT_FALSE(gtpu_type == GTPU_TYPE_ERROR_INDICATION))
                {
                  u16 payload_len;

                  payload_len = clib_net_to_host_u16(hdr0->gtpu.length);
                  if (payload_len != 0
                   && payload_len > hdrlen - sizeof(ip6_gtpu_header_t))
                    {
                      u8 *ies;

                      ies = (u8 *)((u8 *)hdr0 + hdrlen);
                      ie_size = payload_len - (hdrlen - sizeof(ip6_gtpu_header_t));
                      clib_memcpy_fast (ie_buf, ies, ie_size);
                      hdrlen += ie_size;
                    }
                }

	      // jump over variable length data
	      vlib_buffer_advance (b0, (word) hdrlen);

	      // get length of encapsulated IPv6 packet (the remaining part)
	      len0 = vlib_buffer_length_in_chain (vm, b0);

	      if (PREDICT_TRUE (gtpu_type == GTPU_TYPE_GTPU))
		{
		  encap = vlib_buffer_get_current (b0);
		}

	      uword *p;
	      ip6srv_combo_header_t *ip6srv;
	      ip6_sr_policy_t *sr_policy = NULL;
	      ip6_sr_sl_t *sl = NULL;
	      u32 *sl_index;
	      u32 hdr_len;

	      p =
		mhash_get (&sm2->sr_policies_index_hash,
			   &ls_param->sr_prefix);
	      if (p)
		{
		  sr_policy = pool_elt_at_index (sm2->sr_policies, p[0]);
		}

	      if (sr_policy)
		{
		  vec_foreach (sl_index, sr_policy->segments_lists)
		  {
		    sl = pool_elt_at_index (sm2->sid_lists, *sl_index);
		    if (sl != NULL)
		      break;
		  }
		}

	      hdr_len = sizeof (ip6srv_combo_header_t);

	      if (sl)
		hdr_len += vec_len (sl->segments) * sizeof (ip6_address_t);

	      hdr_len += sizeof (ip6_address_t) * 2;

	      if (ie_size)
                {
                  tlv_siz = sizeof (ip6_sr_tlv_t) + sizeof (user_plane_sub_tlv_t) + ie_size;

                  tlv_siz = (tlv_siz & ~0x07) + (tlv_siz & 0x07 ? 0x08 : 0x0);
                  hdr_len += tlv_siz;
                }

	      // jump back to data[0] or pre_data if required
	      vlib_buffer_advance (b0, -(word) hdr_len);

	      ip6srv = vlib_buffer_get_current (b0);

	      if (sl)
		{
		  clib_memcpy_fast (ip6srv, sl->rewrite,
				    vec_len (sl->rewrite));

<<<<<<< HEAD
		  if (vec_len(sl->segments) > 1)
=======
		  if (vec_len (sl->segments) > 1)
>>>>>>> 77022b88
		    {
		      ip6srv->ip.src_address = src0;

		      ip6srv->sr.tag =
<<<<<<< HEAD
		        clib_host_to_net_u16 (srh_tagfield[gtpu_type]);

		      ip6srv->sr.segments_left += 2;
		      ip6srv->sr.last_entry += 2;

	              ip6srv->sr.length += ((sizeof (ip6_address_t) * 2) / 8);

	              ip6srv->sr.segments[0] = dst0;
	              ip6srv->sr.segments[1] = seg0;
		      
		      clib_memcpy_fast (&ip6srv->sr.segments[2],
				        (u8 *) (sl->rewrite +
					        sizeof (ip6_header_t) +
					        sizeof (ip6_sr_header_t)),
				        vec_len (sl->segments) *
				        sizeof (ip6_address_t));
		    }
		  else
		    {
		      ip6srv->ip.src_address = src0;
		      ip6srv->ip.protocol = IP_PROTOCOL_IPV6_ROUTE;

                      ip6srv->sr.type = ROUTING_HEADER_TYPE_SR;
                      ip6srv->sr.segments_left = 2;
                      ip6srv->sr.last_entry = 1;
                      ip6srv->sr.length = ((sizeof(ip6_sr_header_t) + 2 * sizeof(ip6_address_t)) / 8) - 1;
                      ip6srv->sr.flags = 0;

                      ip6srv->sr.tag =
                        clib_host_to_net_u16 (srh_tagfield[gtpu_type]);

	              ip6srv->sr.segments[0] = dst0;
	              ip6srv->sr.segments[1] = seg0;

		      if (vec_len(sl->segments))
			{
			  ip6srv->sr.segments[2] = sl->segments[0];
			  ip6srv->sr.last_entry++;
			  ip6srv->sr.length += sizeof(ip6_address_t) / 8;
=======
			clib_host_to_net_u16 (srh_tagfield[gtpu_type]);

		      ip6srv->sr.segments_left += 2;
		      ip6srv->sr.last_entry += 2;

		      ip6srv->sr.length += ((sizeof (ip6_address_t) * 2) / 8);

		      ip6srv->sr.segments[0] = dst0;
		      ip6srv->sr.segments[1] = seg0;

		      clib_memcpy_fast (&ip6srv->sr.segments[2],
					(u8 *) (sl->rewrite +
						sizeof (ip6_header_t) +
						sizeof (ip6_sr_header_t)),
					vec_len (sl->segments) *
					sizeof (ip6_address_t));
		    }
		  else
		    {
		      ip6srv->ip.src_address = src0;
		      ip6srv->ip.protocol = IP_PROTOCOL_IPV6_ROUTE;

		      ip6srv->sr.type = ROUTING_HEADER_TYPE_SR;
		      ip6srv->sr.segments_left = 2;
		      ip6srv->sr.last_entry = 1;
		      ip6srv->sr.length =
			((sizeof (ip6_sr_header_t) +
			  2 * sizeof (ip6_address_t)) / 8) - 1;
		      ip6srv->sr.flags = 0;

		      ip6srv->sr.tag =
			clib_host_to_net_u16 (srh_tagfield[gtpu_type]);

		      ip6srv->sr.segments[0] = dst0;
		      ip6srv->sr.segments[1] = seg0;

		      if (vec_len (sl->segments))
			{
			  ip6srv->sr.segments[2] = sl->segments[0];
			  ip6srv->sr.last_entry++;
			  ip6srv->sr.length += sizeof (ip6_address_t) / 8;
>>>>>>> 77022b88
			}
		    }
		}
	      else
		{
		  clib_memcpy_fast (ip6srv, &sm->cache_hdr,
				    sizeof (ip6_header_t));

		  ip6srv->ip.src_address = src0;
		  ip6srv->ip.dst_address = seg0;

		  ip6srv->sr.type = ROUTING_HEADER_TYPE_SR;
		  ip6srv->sr.segments_left = 1;
		  ip6srv->sr.last_entry = 0;
<<<<<<< HEAD
	          ip6srv->sr.length = ((sizeof(ip6_sr_header_t) + sizeof (ip6_address_t)) / 8) - 1;
=======
		  ip6srv->sr.length =
		    ((sizeof (ip6_sr_header_t) +
		      sizeof (ip6_address_t)) / 8) - 1;
>>>>>>> 77022b88
		  ip6srv->sr.flags = 0;

		  ip6srv->sr.tag =
		    clib_host_to_net_u16 (srh_tagfield[gtpu_type]);

<<<<<<< HEAD
	          ip6srv->sr.segments[0] = dst0;
=======
		  ip6srv->sr.segments[0] = dst0;
>>>>>>> 77022b88
		}

	      if (PREDICT_FALSE(ie_size))
                {
                  ip6_sr_tlv_t *tlv;
		  user_plane_sub_tlv_t *sub_tlv;

                  tlv = (ip6_sr_tlv_t *)((u8 *)ip6srv + (hdr_len - tlv_siz));
                  tlv->type = SRH_TLV_USER_PLANE_CONTAINER;
		  tlv->length = tlv_siz - sizeof(ip6_sr_tlv_t);
                  clib_memset (tlv->value, 0, tlv->length);

		  sub_tlv = (user_plane_sub_tlv_t *)tlv->value;
                  sub_tlv->length = ie_size;
                  clib_memcpy_fast (sub_tlv->value, ie_buf, ie_size);

                  ip6srv->sr.length += tlv_siz / 8;
                }

	      ip6srv->ip.payload_length =
		clib_host_to_net_u16 (len0 + hdr_len - sizeof (ip6_header_t));
	      ip6srv->ip.protocol = IP_PROTOCOL_IPV6_ROUTE;

	      if (PREDICT_TRUE (encap != NULL))
		{
		  if (ls_param->nhtype == SRV6_NHTYPE_NONE)
		    {
		      if ((clib_net_to_host_u32
			   (encap->ip_version_traffic_class_and_flow_label) >>
			   28) == 6)
			ip6srv->sr.protocol = IP_PROTOCOL_IPV6;
		      else
			ip6srv->sr.protocol = IP_PROTOCOL_IP_IN_IP;
		    }
		  else if (ls_param->nhtype == SRV6_NHTYPE_IPV4)
		    {
		      ip6srv->sr.protocol = IP_PROTOCOL_IP_IN_IP;
		      if ((clib_net_to_host_u32
			   (encap->ip_version_traffic_class_and_flow_label) >>
			   28) != 4)
			{
			  // Bad encap packet.
			  next0 = SRV6_END_M_GTP6_D_DI_NEXT_DROP;
			  bad_n++;
			  goto DONE;
			}
		    }
		  else if (ls_param->nhtype == SRV6_NHTYPE_IPV6)
		    {
		      ip6srv->sr.protocol = IP_PROTOCOL_IPV6;
		      if ((clib_net_to_host_u32
			   (encap->ip_version_traffic_class_and_flow_label) >>
			   28) != 6)
			{
			  // Bad encap packet.
			  next0 = SRV6_END_M_GTP6_D_DI_NEXT_DROP;
			  bad_n++;
			  goto DONE;
			}
		    }
		  else if (ls_param->nhtype == SRV6_NHTYPE_NON_IP)
		    {
		      ip6srv->sr.protocol = IP_PROTOCOL_NONE;
		    }
		}
	      else
		{
		  ip6srv->sr.protocol = IP_PROTOCOL_NONE;
		}

	      good_n++;

	      if (PREDICT_FALSE (node->flags & VLIB_NODE_FLAG_TRACE) &&
		  PREDICT_FALSE (b0->flags & VLIB_BUFFER_IS_TRACED))
		{
		  srv6_end_rewrite_trace_t *tr =
		    vlib_add_trace (vm, node, b0, sizeof (*tr));
		  clib_memcpy (tr->src.as_u8, ip6srv->ip.src_address.as_u8,
			       sizeof (ip6_address_t));
		  clib_memcpy (tr->dst.as_u8, ip6srv->ip.dst_address.as_u8,
			       sizeof (ip6_address_t));
		  tr->teid = teid;
		  clib_memcpy (tr->sr_prefix.as_u8, ls_param->sr_prefix.as_u8,
			       sizeof (ip6_address_t));
		  tr->sr_prefixlen = ls_param->sr_prefixlen;
		}
	    }

	DONE:
	  vlib_increment_combined_counter
	    (((next0 ==
	       SRV6_END_M_GTP6_D_DI_NEXT_DROP) ?
	      &(sm2->sr_ls_invalid_counters) : &(sm2->sr_ls_valid_counters)),
	     thread_index, ls0 - sm2->localsids, 1,
	     vlib_buffer_length_in_chain (vm, b0));

	  vlib_validate_buffer_enqueue_x1 (vm, node, next_index, to_next,
					   n_left_to_next, bi0, next0);
	}

      vlib_put_next_frame (vm, node, next_index, n_left_to_next);
    }

  vlib_node_increment_counter (vm, sm->end_m_gtp6_d_di_node_index,
			       SRV6_END_ERROR_M_GTP6_D_DI_BAD_PACKETS, bad_n);

  vlib_node_increment_counter (vm, sm->end_m_gtp6_d_di_node_index,
			       SRV6_END_ERROR_M_GTP6_D_DI_PACKETS, good_n);

  return frame->n_vectors;
}

// Function for SRv6 GTP6.DT function
VLIB_NODE_FN (srv6_end_m_gtp6_dt) (vlib_main_t * vm,
				   vlib_node_runtime_t * node,
				   vlib_frame_t * frame)
{
  srv6_end_main_v6_dt_t *sm = &srv6_end_main_v6_dt;
  ip6_sr_main_t *sm2 = &sr_main;
  u32 n_left_from, next_index, *from, *to_next;
  u32 thread_index = vm->thread_index;

  u32 good_n = 0, bad_n = 0;

  from = vlib_frame_vector_args (frame);
  n_left_from = frame->n_vectors;
  next_index = node->cached_next_index;

  while (n_left_from > 0)
    {
      u32 n_left_to_next;

      vlib_get_next_frame (vm, node, next_index, to_next, n_left_to_next);

      while (n_left_from > 0 && n_left_to_next > 0)
	{
	  u32 bi0;
	  vlib_buffer_t *b0;
	  srv6_end_gtp6_dt_param_t *ls_param;
	  ip6_sr_localsid_t *ls0;

	  ip6_gtpu_header_t *hdr0 = NULL;
	  ip4_header_t *ip4 = NULL;
	  ip6_header_t *ip6 = NULL;
	  ip6_address_t src, dst;
	  u32 teid;
	  u32 hdrlen;
	  u32 len0;

	  u32 next0 = SRV6_END_M_GTP6_DT_NEXT_DROP;

	  bi0 = from[0];
	  to_next[0] = bi0;
	  from += 1;
	  to_next += 1;
	  n_left_from -= 1;
	  n_left_to_next -= 1;

	  b0 = vlib_get_buffer (vm, bi0);
	  ls0 =
	    pool_elt_at_index (sm2->localsids,
			       vnet_buffer (b0)->ip.adj_index[VLIB_TX]);

	  ls_param = (srv6_end_gtp6_dt_param_t *) ls0->plugin_mem;

	  hdr0 = vlib_buffer_get_current (b0);

	  hdrlen = sizeof (ip6_gtpu_header_t);

	  len0 = vlib_buffer_length_in_chain (vm, b0);

	  if ((hdr0->ip6.protocol != IP_PROTOCOL_UDP)
	      || (hdr0->udp.dst_port !=
		  clib_host_to_net_u16 (SRV6_GTP_UDP_DST_PORT))
	      || (len0 < sizeof (ip6_gtpu_header_t)))
	    {
	      next0 = SRV6_END_M_GTP6_DT_NEXT_DROP;

	      bad_n++;
	    }
	  else
	    {
	      clib_memcpy_fast (src.as_u8, hdr0->ip6.src_address.as_u8,
				sizeof (ip6_address_t));
	      clib_memcpy_fast (dst.as_u8, hdr0->ip6.dst_address.as_u8,
				sizeof (ip6_address_t));

	      teid = hdr0->gtpu.teid;

	      if (hdr0->gtpu.ver_flags & GTPU_EXTHDR_FLAG)
		{
		  hdrlen += sizeof (gtpu_exthdr_t);
		  if (hdr0->gtpu.ext->nextexthdr == GTPU_EXTHDR_PDU_SESSION)
		    {
		      gtpu_pdu_session_t *sess;

		      sess =
			(gtpu_pdu_session_t *) (((char *) hdr0) +
						sizeof (ip6_gtpu_header_t) +
						sizeof (gtpu_exthdr_t));

		      hdrlen += sizeof (gtpu_pdu_session_t);
		      if (sess->u.val & GTPU_PDU_SESSION_P_BIT_MASK)
			{
			  hdrlen += sizeof (gtpu_paging_policy_t);
			}
		    }
		}

	      if (ls_param->type == SRV6_GTP6_DT4)
		{
		  vlib_buffer_advance (b0, (word) hdrlen);
		  ip4 = vlib_buffer_get_current (b0);
		  if ((ip4->ip_version_and_header_length & 0xf0) != 0x40)
		    {
		      next0 = SRV6_END_M_GTP6_DT_NEXT_DROP;
		      goto DONE;
		    }

		  next0 = SRV6_END_M_GTP6_DT_NEXT_LOOKUP4;
		  vnet_buffer (b0)->sw_if_index[VLIB_TX] =
		    ls_param->fib4_index;
		}
	      else if (ls_param->type == SRV6_GTP6_DT6)
		{
		  ip6 = (ip6_header_t *) ((u8 *) hdr0 + hdrlen);
		  if ((clib_net_to_host_u32
		       (ip6->ip_version_traffic_class_and_flow_label) >> 28)
		      != 6)
		    {
		      next0 = SRV6_END_M_GTP6_DT_NEXT_DROP;
		      goto DONE;
		    }

		  next0 = SRV6_END_M_GTP6_DT_NEXT_LOOKUP6;
		  if ((ip6->dst_address.as_u8[0] == 0xff)
		      && ((ip6->dst_address.as_u8[1] & 0xc0) == 0x80))
		    {
		      vnet_buffer (b0)->sw_if_index[VLIB_TX] =
			ls_param->local_fib_index;
		    }
		  else
		    {
		      vlib_buffer_advance (b0, (word) hdrlen);
		      vnet_buffer (b0)->sw_if_index[VLIB_TX] =
			ls_param->fib6_index;
		    }
		}
	      else if (ls_param->type == SRV6_GTP6_DT46)
		{
		  ip6 = (ip6_header_t *) ((u8 *) hdr0 + hdrlen);
		  if ((clib_net_to_host_u32
		       (ip6->ip_version_traffic_class_and_flow_label) >> 28)
		      == 6)
		    {
		      next0 = SRV6_END_M_GTP6_DT_NEXT_LOOKUP6;
		      if ((ip6->dst_address.as_u8[0] == 0xff)
			  && ((ip6->dst_address.as_u8[1] & 0xc0) == 0x80))
			{
			  vnet_buffer (b0)->sw_if_index[VLIB_TX] =
			    ls_param->local_fib_index;
			}
		      else
			{
			  vlib_buffer_advance (b0, (word) hdrlen);
			  vnet_buffer (b0)->sw_if_index[VLIB_TX] =
			    ls_param->fib6_index;
			}
		    }
		  else
		    if ((clib_net_to_host_u32
			 (ip6->ip_version_traffic_class_and_flow_label) >> 28)
			== 4)
		    {
		      vlib_buffer_advance (b0, (word) hdrlen);
		      next0 = SRV6_END_M_GTP6_DT_NEXT_LOOKUP4;
		      vnet_buffer (b0)->sw_if_index[VLIB_TX] =
			ls_param->fib4_index;
		    }
		  else
		    {
		      next0 = SRV6_END_M_GTP6_DT_NEXT_DROP;
		    }
		}
	      else
		{
		  next0 = SRV6_END_M_GTP6_DT_NEXT_DROP;
		  goto DONE;
		}

	      good_n++;

	      if (PREDICT_FALSE (node->flags & VLIB_NODE_FLAG_TRACE) &&
		  PREDICT_FALSE (b0->flags & VLIB_BUFFER_IS_TRACED))
		{
		  srv6_end_rewrite_trace_t *tr =
		    vlib_add_trace (vm, node, b0, sizeof (*tr));
		  clib_memcpy (tr->src.as_u8, src.as_u8,
			       sizeof (ip6_address_t));
		  clib_memcpy (tr->dst.as_u8, dst.as_u8,
			       sizeof (ip6_address_t));
		  tr->teid = teid;
		}
	    }

	DONE:
	  vlib_increment_combined_counter
	    (((next0 ==
	       SRV6_END_M_GTP6_DT_NEXT_DROP) ? &(sm2->sr_ls_invalid_counters)
	      : &(sm2->sr_ls_valid_counters)), thread_index,
	     ls0 - sm2->localsids, 1, vlib_buffer_length_in_chain (vm, b0));

	  vlib_validate_buffer_enqueue_x1 (vm, node, next_index, to_next,
					   n_left_to_next, bi0, next0);
	}

      vlib_put_next_frame (vm, node, next_index, n_left_to_next);
    }

  vlib_node_increment_counter (vm, sm->end_m_gtp6_dt_node_index,
			       SRV6_END_ERROR_M_GTP6_DT_BAD_PACKETS, bad_n);

  vlib_node_increment_counter (vm, sm->end_m_gtp6_dt_node_index,
			       SRV6_END_ERROR_M_GTP6_DT_PACKETS, good_n);

  return frame->n_vectors;
}

VLIB_REGISTER_NODE (srv6_end_m_gtp6_e) =
{
  .name = "srv6-end-m-gtp6-e",.vector_size = sizeof (u32),.format_trace =
    format_srv6_end_rewrite_trace6,.type = VLIB_NODE_TYPE_INTERNAL,.n_errors =
    ARRAY_LEN (srv6_end_error_v6_e_strings),.error_strings =
    srv6_end_error_v6_e_strings,.n_next_nodes =
    SRV6_END_M_GTP6_E_N_NEXT,.next_nodes =
  {
  [SRV6_END_M_GTP6_E_NEXT_DROP] = "error-drop",
      [SRV6_END_M_GTP6_E_NEXT_LOOKUP] = "ip6-lookup",}
,};

VLIB_REGISTER_NODE (srv6_end_m_gtp6_d) =
{
  .name = "srv6-end-m-gtp6-d",.vector_size = sizeof (u32),.format_trace =
    format_srv6_end_rewrite_trace6,.type = VLIB_NODE_TYPE_INTERNAL,.n_errors =
    ARRAY_LEN (srv6_end_error_v6_d_strings),.error_strings =
    srv6_end_error_v6_d_strings,.n_next_nodes =
    SRV6_END_M_GTP6_D_N_NEXT,.next_nodes =
  {
  [SRV6_END_M_GTP6_D_NEXT_DROP] = "error-drop",
      [SRV6_END_M_GTP6_D_NEXT_LOOKUP] = "ip6-lookup",}
,};

VLIB_REGISTER_NODE (srv6_end_m_gtp6_d_di) =
{
  .name = "srv6-end-m-gtp6-d-di",.vector_size = sizeof (u32),.format_trace =
    format_srv6_end_rewrite_trace6,.type = VLIB_NODE_TYPE_INTERNAL,.n_errors =
    ARRAY_LEN (srv6_end_error_v6_d_di_strings),.error_strings =
    srv6_end_error_v6_d_di_strings,.n_next_nodes =
    SRV6_END_M_GTP6_D_DI_N_NEXT,.next_nodes =
  {
  [SRV6_END_M_GTP6_D_DI_NEXT_DROP] = "error-drop",
      [SRV6_END_M_GTP6_D_DI_NEXT_LOOKUP] = "ip6-lookup",}
,};

VLIB_REGISTER_NODE (srv6_end_m_gtp6_dt) =
{
  .name = "srv6-end-m-gtp6-dt",.vector_size = sizeof (u32),.format_trace =
    format_srv6_end_rewrite_trace6,.type = VLIB_NODE_TYPE_INTERNAL,.n_errors =
    ARRAY_LEN (srv6_end_error_v6_dt_strings),.error_strings =
    srv6_end_error_v6_dt_strings,.n_next_nodes =
    SRV6_END_M_GTP6_DT_N_NEXT,.next_nodes =
  {
  [SRV6_END_M_GTP6_DT_NEXT_DROP] = "error-drop",
      [SRV6_END_M_GTP6_DT_NEXT_LOOKUP4] = "ip4-lookup",
      [SRV6_END_M_GTP6_DT_NEXT_LOOKUP6] = "ip6-lookup",}
,};

/*
* fd.io coding-style-patch-verification: ON
*
* Local Variables:
* eval: (c-set-style "gnu")
* End:
*/<|MERGE_RESOLUTION|>--- conflicted
+++ resolved
@@ -380,13 +380,8 @@
 		  qfi = dst0.as_u8[offset + 4];
 
 		  if (gtpu_type == GTPU_TYPE_ECHO_REQUEST
-<<<<<<< HEAD
-		   || gtpu_type == GTPU_TYPE_ECHO_REPLY
-		   || gtpu_type == GTPU_TYPE_ERROR_INDICATION)
-=======
 		      || gtpu_type == GTPU_TYPE_ECHO_REPLY
 		      || gtpu_type == GTPU_TYPE_ERROR_INDICATION)
->>>>>>> 77022b88
 		    {
 		      clib_memcpy_fast (&seq, &dst0.as_u8[offset + 5], 2);
 		    }
@@ -410,26 +405,6 @@
 		  qfi |= dst0.as_u8[offset + 5] >> (8 - shift);
 
 		  if (gtpu_type == GTPU_TYPE_ECHO_REQUEST
-<<<<<<< HEAD
-		   || gtpu_type == GTPU_TYPE_ECHO_REPLY
-		   || gtpu_type == GTPU_TYPE_ERROR_INDICATION)
-		    {
-		      sp = (u8 *)&seq;
-		      for (index = 0; index < 2; index++)
-		        {
-		          sp[index] = dst0.as_u8[offset + 5 + index] << shift;
-		          sp[index] = dst0.as_u8[offset + 6 + index] >> (8 - shift);
-		        }
-		    }
-		  else
-		    {
-		      for (index = 0; index < 4; index++)
-		        {
-		          *teid8p = dst0.as_u8[offset + 5 + index] << shift;
-		          *teid8p |=
-			    dst0.as_u8[offset + 6 + index] >> (8 - shift);
-		          teid8p++;
-=======
 		      || gtpu_type == GTPU_TYPE_ECHO_REPLY
 		      || gtpu_type == GTPU_TYPE_ERROR_INDICATION)
 		    {
@@ -449,7 +424,6 @@
 			  *teid8p |=
 			    dst0.as_u8[offset + 6 + index] >> (8 - shift);
 			  teid8p++;
->>>>>>> 77022b88
 			}
 		    }
 		}
@@ -460,9 +434,8 @@
 		    sizeof (gtpu_exthdr_t) + sizeof (gtpu_pdu_session_t);
 		}
 	      else if (gtpu_type == GTPU_TYPE_ECHO_REQUEST
-<<<<<<< HEAD
-		    || gtpu_type == GTPU_TYPE_ECHO_REPLY
-		    || gtpu_type == GTPU_TYPE_ERROR_INDICATION)
+		       || gtpu_type == GTPU_TYPE_ECHO_REPLY
+		       || gtpu_type == GTPU_TYPE_ERROR_INDICATION)
 		{
 		  hdrlen = sizeof(gtpu_exthdr_t);
 		}
@@ -515,14 +488,6 @@
 	      len0 = vlib_buffer_length_in_chain (vm, b0);
 
  	      len0 += hdrlen;
-=======
-		       || gtpu_type == GTPU_TYPE_ECHO_REPLY
-		       || gtpu_type == GTPU_TYPE_ERROR_INDICATION)
-		{
-		  hdrlen = sizeof (gtpu_exthdr_t);
-		}
-	      len0 += hdrlen;
->>>>>>> 77022b88
 
 	      hdrlen += sizeof (ip4_gtpu_header_t);
 
@@ -571,20 +536,13 @@
 		}
 
 	      if (gtpu_type == GTPU_TYPE_ECHO_REPLY
-<<<<<<< HEAD
-	       || gtpu_type == GTPU_TYPE_ECHO_REQUEST
-	       || gtpu_type == GTPU_TYPE_ERROR_INDICATION)
-	        {
-=======
 		  || gtpu_type == GTPU_TYPE_ECHO_REQUEST
 		  || gtpu_type == GTPU_TYPE_ERROR_INDICATION)
 		{
->>>>>>> 77022b88
 		  hdr0->gtpu.ver_flags |= GTPU_SEQ_FLAG;
 		  hdr0->gtpu.ext->seq = seq;
 		  hdr0->gtpu.ext->npdu_num = 0;
 		  hdr0->gtpu.ext->nextexthdr = 0;
-<<<<<<< HEAD
 
 		  if (gtpu_type == GTPU_TYPE_ECHO_REPLY)
 		    {
@@ -604,8 +562,6 @@
 			  clib_memcpy_fast (ie_ptr, ie_buf, ie_size);
 			}
 		    }
-=======
->>>>>>> 77022b88
 		}
 
 	      offset = ls_param->v4src_position / 8;
@@ -786,11 +742,7 @@
 		  hdr_len += sizeof (gtpu_exthdr_t);
 
 		  seq = hdr->gtpu.ext->seq;
-<<<<<<< HEAD
-		  seqp = (u8 *)&seq;
-=======
 		  seqp = (u8 *) & seq;
->>>>>>> 77022b88
 
 		  if (hdr->gtpu.ext->nextexthdr == GTPU_EXTHDR_PDU_SESSION)
 		    {
@@ -839,13 +791,8 @@
 		    }
 
 		  if (gtpu_type == GTPU_TYPE_ECHO_REQUEST
-<<<<<<< HEAD
-		   || gtpu_type == GTPU_TYPE_ECHO_REPLY
-		   || gtpu_type == GTPU_TYPE_ERROR_INDICATION)
-=======
 		      || gtpu_type == GTPU_TYPE_ECHO_REPLY
 		      || gtpu_type == GTPU_TYPE_ERROR_INDICATION)
->>>>>>> 77022b88
 		    {
 		      clib_memcpy_fast (&seg.as_u8[offset + 5], seqp, 2);
 		    }
@@ -879,22 +826,24 @@
 		    }
 
 		  if (gtpu_type == GTPU_TYPE_ECHO_REQUEST
-<<<<<<< HEAD
-		   || gtpu_type == GTPU_TYPE_ECHO_REPLY
-		   || gtpu_type == GTPU_TYPE_ERROR_INDICATION)
+		      || gtpu_type == GTPU_TYPE_ECHO_REPLY
+		      || gtpu_type == GTPU_TYPE_ERROR_INDICATION)
 		    {
 		      for (index = 0; index < 2; index++)
 			{
-			  seg.as_u8[offset + 5 + index] |= seqp[index] >> shift;
-			  seg.as_u8[offset + 6 + index] |= seqp[index] << (8 - shift);
+			  seg.as_u8[offset + 5 + index] |=
+			    seqp[index] >> shift;
+			  seg.as_u8[offset + 6 + index] |=
+			    seqp[index] << (8 - shift);
 			}
 		    }
 		  else
-	            {
+		    {
 		      for (index = 0; index < 4; index++)
-		        {
-		          seg.as_u8[offset + index + 5] |= teidp[index] >> shift;
-		          seg.as_u8[offset + index + 6] |=
+			{
+			  seg.as_u8[offset + index + 5] |=
+			    teidp[index] >> shift;
+			  seg.as_u8[offset + index + 6] |=
 			    teidp[index] << (8 - shift);
 			}
 		    }
@@ -915,29 +864,6 @@
 		      clib_memcpy_fast (ie_buf, ies, ie_size);
 		      hdr_len += ie_size;
 		    }
-=======
-		      || gtpu_type == GTPU_TYPE_ECHO_REPLY
-		      || gtpu_type == GTPU_TYPE_ERROR_INDICATION)
-		    {
-		      for (index = 0; index < 2; index++)
-			{
-			  seg.as_u8[offset + 5 + index] |=
-			    seqp[index] >> shift;
-			  seg.as_u8[offset + 6 + index] |=
-			    seqp[index] << (8 - shift);
-			}
-		    }
-		  else
-		    {
-		      for (index = 0; index < 4; index++)
-			{
-			  seg.as_u8[offset + index + 5] |=
-			    teidp[index] >> shift;
-			  seg.as_u8[offset + index + 6] |=
-			    teidp[index] << (8 - shift);
-			}
-		    }
->>>>>>> 77022b88
 		}
 
 	      src6 = ls_param->v6src_prefix;
@@ -1020,46 +946,6 @@
 		  clib_memcpy_fast (ip6srv, sl->rewrite,
 				    vec_len (sl->rewrite));
 
-<<<<<<< HEAD
-		  if (vec_len(sl->segments) > 1)
-	 	    {
-		      ip6srv->sr.tag =
-		        clib_host_to_net_u16 (srh_tagfield[gtpu_type]);
-
-		      ip6srv->sr.segments_left += 1;
-		      ip6srv->sr.last_entry += 1;
-
-		      ip6srv->sr.length += sizeof (ip6_address_t) / 8;
-		      ip6srv->sr.segments[0] = seg;
-
-		      clib_memcpy_fast (&ip6srv->sr.segments[1],
-		  		        (u8 *) (sl->rewrite +
-					        sizeof (ip6_header_t) +
-					        sizeof (ip6_sr_header_t)),
-				        vec_len (sl->segments) *
-				        sizeof (ip6_address_t));
-		    }
-		  else
-		    {
-		      ip6srv->ip.protocol = IP_PROTOCOL_IPV6_ROUTE;
-
-		      ip6srv->sr.type = ROUTING_HEADER_TYPE_SR;
-
-		      ip6srv->sr.segments_left = 1;
-		      ip6srv->sr.last_entry = 0;
-
-		      ip6srv->sr.length = ((sizeof(ip6_sr_header_t) + sizeof(ip6_address_t)) / 8) - 1;
-		      ip6srv->sr.flags = 0;
-
-		      ip6srv->sr.tag =
-		        clib_host_to_net_u16 (srh_tagfield[gtpu_type]);
-
-		      ip6srv->sr.segments[0] = seg;
-		      if (vec_len(sl->segments))
-			{
-			  ip6srv->sr.segments[1] = sl->segments[0];
-			  ip6srv->sr.length += sizeof(ip6_address_t) / 8;
-=======
 		  if (vec_len (sl->segments) > 1)
 		    {
 		      ip6srv->sr.tag =
@@ -1100,7 +986,6 @@
 			{
 			  ip6srv->sr.segments[1] = sl->segments[0];
 			  ip6srv->sr.length += sizeof (ip6_address_t) / 8;
->>>>>>> 77022b88
 			  ip6srv->sr.last_entry++;
 			}
 		    }
@@ -1373,19 +1258,6 @@
 	      // in the pre_data area for this kind of
 	      // logic
 
-<<<<<<< HEAD
-=======
-	      // jump over variable length data
-	      // not sure about the length
-	      vlib_buffer_advance (b0, (word) sizeof (ip6srv_combo_header_t) +
-				   ip6srv0->sr.length * 8);
-
-	      // get length of encapsulated IPv6 packet (the remaining part)
-	      p = vlib_buffer_get_current (b0);
-
-	      len0 = vlib_buffer_length_in_chain (vm, b0);
-
->>>>>>> 77022b88
 	      u32 teid = 0;
 	      u8 *teid8p = (u8 *) & teid;
 	      u8 qfi = 0;
@@ -1407,13 +1279,8 @@
 	      if (PREDICT_TRUE (shift == 0))
 		{
 		  if (gtpu_type == GTPU_TYPE_ECHO_REQUEST
-<<<<<<< HEAD
-		   || gtpu_type == GTPU_TYPE_ECHO_REPLY
-		   || gtpu_type == GTPU_TYPE_ERROR_INDICATION)
-=======
 		      || gtpu_type == GTPU_TYPE_ECHO_REPLY
 		      || gtpu_type == GTPU_TYPE_ERROR_INDICATION)
->>>>>>> 77022b88
 		    {
 		      clib_memcpy_fast (&seq, &dst0.as_u8[offset], 2);
 		    }
@@ -1429,17 +1296,6 @@
 		  u8 *sp;
 
 		  if (gtpu_type == GTPU_TYPE_ECHO_REQUEST
-<<<<<<< HEAD
-		   || gtpu_type == GTPU_TYPE_ECHO_REPLY
-		   || gtpu_type == GTPU_TYPE_ERROR_INDICATION)
-		    {
-		      sp = (u8 *)&seq;
-		      for (index = 0; index < 2; index++)
-		        {
-		          sp[index] = dst0.as_u8[offset + index] << shift;
-		          sp[index] = dst0.as_u8[offset + index + 1] >> (8 - shift);
-		        }
-=======
 		      || gtpu_type == GTPU_TYPE_ECHO_REPLY
 		      || gtpu_type == GTPU_TYPE_ERROR_INDICATION)
 		    {
@@ -1450,23 +1306,15 @@
 			  sp[index] =
 			    dst0.as_u8[offset + index + 1] >> (8 - shift);
 			}
->>>>>>> 77022b88
 		    }
 		  else
 		    {
 		      for (index = 0; index < 4; index++)
-<<<<<<< HEAD
-		        {
-		          *teid8p = dst0.as_u8[offset + index] << shift;
-		          *teid8p |= dst0.as_u8[offset + index + 1] >> (8 - shift);
-		          teid8p++;
-=======
 			{
 			  *teid8p = dst0.as_u8[offset + index] << shift;
 			  *teid8p |=
 			    dst0.as_u8[offset + index + 1] >> (8 - shift);
 			  teid8p++;
->>>>>>> 77022b88
 			}
 		    }
 
@@ -1480,9 +1328,8 @@
 		    sizeof (gtpu_exthdr_t) + sizeof (gtpu_pdu_session_t);
 		}
 	      else if (gtpu_type == GTPU_TYPE_ECHO_REQUEST
-<<<<<<< HEAD
-	            || gtpu_type == GTPU_TYPE_ECHO_REPLY
-		    || gtpu_type == GTPU_TYPE_ERROR_INDICATION)
+		       || gtpu_type == GTPU_TYPE_ECHO_REPLY
+		       || gtpu_type == GTPU_TYPE_ERROR_INDICATION)
 	        {
 		  hdrlen = sizeof(gtpu_exthdr_t);
 		}
@@ -1535,15 +1382,6 @@
 
  	      len0 += hdrlen;
 
-=======
-		       || gtpu_type == GTPU_TYPE_ECHO_REPLY
-		       || gtpu_type == GTPU_TYPE_ERROR_INDICATION)
-		{
-		  hdrlen = sizeof (gtpu_exthdr_t);
-		}
-
-	      len0 += hdrlen;
->>>>>>> 77022b88
 	      hdrlen += sizeof (ip6_gtpu_header_t);
 
 	      vlib_buffer_advance (b0, -(word) hdrlen);
@@ -1587,20 +1425,13 @@
 		}
 
 	      if (gtpu_type == GTPU_TYPE_ECHO_REQUEST
-<<<<<<< HEAD
-	       || gtpu_type == GTPU_TYPE_ECHO_REPLY
-	       || gtpu_type == GTPU_TYPE_ERROR_INDICATION)
-	        {
-=======
 		  || gtpu_type == GTPU_TYPE_ECHO_REPLY
 		  || gtpu_type == GTPU_TYPE_ERROR_INDICATION)
 		{
->>>>>>> 77022b88
 		  hdr0->gtpu.ver_flags |= GTPU_SEQ_FLAG;
 		  hdr0->gtpu.ext->seq = seq;
 		  hdr0->gtpu.ext->npdu_num = 0;
 		  hdr0->gtpu.ext->nextexthdr = 0;
-<<<<<<< HEAD
 
 		  if (gtpu_type == GTPU_TYPE_ECHO_REPLY)
 		    {
@@ -1620,8 +1451,6 @@
                           clib_memcpy_fast (ie_ptr, ie_buf, ie_size);
                         }
                     }
-=======
->>>>>>> 77022b88
 		}
 
 	      hdr0->udp.length = clib_host_to_net_u16 (len0 +
@@ -1779,11 +1608,7 @@
 		  hdrlen += sizeof (gtpu_exthdr_t);
 
 		  seq = hdr0->gtpu.ext->seq;
-<<<<<<< HEAD
-		  seqp = (u8 *)&seq;
-=======
 		  seqp = (u8 *) & seq;
->>>>>>> 77022b88
 
 		  if (hdr0->gtpu.ext->nextexthdr == GTPU_EXTHDR_PDU_SESSION)
 		    {
@@ -1811,19 +1636,11 @@
 	      if (PREDICT_TRUE (shift == 0))
 		{
 		  if (gtpu_type == GTPU_TYPE_ECHO_REQUEST
-<<<<<<< HEAD
-		   || gtpu_type == GTPU_TYPE_ECHO_REPLY
-		   || gtpu_type == GTPU_TYPE_ERROR_INDICATION)
-		    {
-		      if (seqp)
-		        clib_memcpy_fast (&seg0.as_u8[offset], seqp, 2);
-=======
 		      || gtpu_type == GTPU_TYPE_ECHO_REPLY
 		      || gtpu_type == GTPU_TYPE_ERROR_INDICATION)
 		    {
 		      if (seqp)
 			clib_memcpy_fast (&seg0.as_u8[offset], seqp, 2);
->>>>>>> 77022b88
 		    }
 		  else
 		    {
@@ -1849,17 +1666,6 @@
 		  int idx;
 
 		  if (gtpu_type == GTPU_TYPE_ECHO_REQUEST
-<<<<<<< HEAD
-		   || gtpu_type == GTPU_TYPE_ECHO_REPLY
-		   || gtpu_type == GTPU_TYPE_ERROR_INDICATION)
-		    {
-		      if (seqp)
-		        {
-		          for (idx = 0; idx < 2; idx++)
-		            {
-		              seg0.as_u8[offset + idx] |= seqp[idx] >> shift;
-			      seg0.as_u8[offset + idx + 1] |= seqp[idx] << (8 - shift);
-=======
 		      || gtpu_type == GTPU_TYPE_ECHO_REPLY
 		      || gtpu_type == GTPU_TYPE_ERROR_INDICATION)
 		    {
@@ -1870,26 +1676,17 @@
 			      seg0.as_u8[offset + idx] |= seqp[idx] >> shift;
 			      seg0.as_u8[offset + idx + 1] |=
 				seqp[idx] << (8 - shift);
->>>>>>> 77022b88
 			    }
 			}
 		    }
 		  else
 		    {
 		      for (idx = 0; idx < 4; idx++)
-<<<<<<< HEAD
-		        {
-		          seg0.as_u8[offset + idx] |= teidp[idx] >> shift;
-		          seg0.as_u8[offset + idx + 1] |=
-			    teidp[idx] << (8 - shift);
-		        }
-=======
 			{
 			  seg0.as_u8[offset + idx] |= teidp[idx] >> shift;
 			  seg0.as_u8[offset + idx + 1] |=
 			    teidp[idx] << (8 - shift);
 			}
->>>>>>> 77022b88
 		    }
 
 		  if (qfip)
@@ -2000,44 +1797,6 @@
 		      ip6srv->ip.src_address = src0;
 
 		      ip6srv->sr.tag =
-<<<<<<< HEAD
-		        clib_host_to_net_u16 (srh_tagfield[gtpu_type]);
-
-		      ip6srv->sr.segments_left += 1;
-		      ip6srv->sr.last_entry += 1;
-
-		      ip6srv->sr.length += sizeof (ip6_address_t) / 8;
-		      ip6srv->sr.segments[0] = seg0;
-
-		      clib_memcpy_fast (&ip6srv->sr.segments[1],
-				        (u8 *) (sl->rewrite +
-				 	        sizeof (ip6_header_t) +
-					        sizeof (ip6_sr_header_t)),
-				        vec_len (sl->segments) *
-				        sizeof (ip6_address_t));
-		    }
-		  else
-		    {
-		      ip6srv->ip.src_address = src0;
-		      ip6srv->ip.protocol = IP_PROTOCOL_IPV6_ROUTE;
-
-                      ip6srv->sr.type = ROUTING_HEADER_TYPE_SR;
-                      ip6srv->sr.segments_left = 1;
-                      ip6srv->sr.last_entry = 0;
-                      ip6srv->sr.length = ((sizeof(ip6_sr_header_t) + sizeof(ip6_address_t)) / 8) - 1;
-                      ip6srv->sr.flags = 0;
-
-                      ip6srv->sr.tag =
-                        clib_host_to_net_u16 (srh_tagfield[gtpu_type]);
-
-                      ip6srv->sr.segments[0] = seg0;
-
-		      if (vec_len(sl->segments))
-			{
-			  ip6srv->sr.segments[1] = sl->segments[0];
-			  ip6srv->sr.last_entry++;
-			  ip6srv->sr.length += sizeof(ip6_address_t) / 8;
-=======
 			clib_host_to_net_u16 (srh_tagfield[gtpu_type]);
 
 		      ip6srv->sr.segments_left += 1;
@@ -2076,7 +1835,6 @@
 			  ip6srv->sr.segments[1] = sl->segments[0];
 			  ip6srv->sr.last_entry++;
 			  ip6srv->sr.length += sizeof (ip6_address_t) / 8;
->>>>>>> 77022b88
 			}
 		    }
 
@@ -2353,11 +2111,7 @@
 		  hdrlen += sizeof (gtpu_exthdr_t);
 
 		  seq = hdr0->gtpu.ext->seq;
-<<<<<<< HEAD
-		  seqp = (u8 *)&seq;
-=======
 		  seqp = (u8 *) & seq;
->>>>>>> 77022b88
 
 		  if (hdr0->gtpu.ext->nextexthdr == GTPU_EXTHDR_PDU_SESSION)
 		    {
@@ -2383,19 +2137,11 @@
 	      if (PREDICT_TRUE (shift == 0))
 		{
 		  if (gtpu_type == GTPU_TYPE_ECHO_REQUEST
-<<<<<<< HEAD
-		   || gtpu_type == GTPU_TYPE_ECHO_REPLY
-		   || gtpu_type == GTPU_TYPE_ERROR_INDICATION)
-		    {
-		      if (seqp)
-		        clib_memcpy_fast (&seg0.as_u8[offset], seqp, 2);
-=======
 		      || gtpu_type == GTPU_TYPE_ECHO_REPLY
 		      || gtpu_type == GTPU_TYPE_ERROR_INDICATION)
 		    {
 		      if (seqp)
 			clib_memcpy_fast (&seg0.as_u8[offset], seqp, 2);
->>>>>>> 77022b88
 		    }
 		  else
 		    {
@@ -2421,17 +2167,6 @@
 		  int idx;
 
 		  if (gtpu_type == GTPU_TYPE_ECHO_REQUEST
-<<<<<<< HEAD
-		   || gtpu_type == GTPU_TYPE_ECHO_REPLY
-		   || gtpu_type == GTPU_TYPE_ERROR_INDICATION)
-		    {
-		      if (seqp)
-		        {
-		          for (idx = 0; idx < 2; idx++)
-		            {
-		              seg0.as_u8[offset + idx] |= seqp[idx] >> shift;
-			      seg0.as_u8[offset + idx + 1] |= seqp[idx] << (8 - shift);
-=======
 		      || gtpu_type == GTPU_TYPE_ECHO_REPLY
 		      || gtpu_type == GTPU_TYPE_ERROR_INDICATION)
 		    {
@@ -2442,26 +2177,17 @@
 			      seg0.as_u8[offset + idx] |= seqp[idx] >> shift;
 			      seg0.as_u8[offset + idx + 1] |=
 				seqp[idx] << (8 - shift);
->>>>>>> 77022b88
 			    }
 			}
 		    }
 		  else
 		    {
 		      for (idx = 0; idx < 4; idx++)
-<<<<<<< HEAD
-		        {
-		          seg0.as_u8[offset + idx] |= teidp[idx] >> shift;
-		          seg0.as_u8[offset + idx + 1] |=
-			    teidp[idx] << (8 - shift);
-		        }
-=======
 			{
 			  seg0.as_u8[offset + idx] |= teidp[idx] >> shift;
 			  seg0.as_u8[offset + idx + 1] |=
 			    teidp[idx] << (8 - shift);
 			}
->>>>>>> 77022b88
 		    }
 
 		  if (qfip)
@@ -2558,56 +2284,11 @@
 		  clib_memcpy_fast (ip6srv, sl->rewrite,
 				    vec_len (sl->rewrite));
 
-<<<<<<< HEAD
-		  if (vec_len(sl->segments) > 1)
-=======
 		  if (vec_len (sl->segments) > 1)
->>>>>>> 77022b88
 		    {
 		      ip6srv->ip.src_address = src0;
 
 		      ip6srv->sr.tag =
-<<<<<<< HEAD
-		        clib_host_to_net_u16 (srh_tagfield[gtpu_type]);
-
-		      ip6srv->sr.segments_left += 2;
-		      ip6srv->sr.last_entry += 2;
-
-	              ip6srv->sr.length += ((sizeof (ip6_address_t) * 2) / 8);
-
-	              ip6srv->sr.segments[0] = dst0;
-	              ip6srv->sr.segments[1] = seg0;
-		      
-		      clib_memcpy_fast (&ip6srv->sr.segments[2],
-				        (u8 *) (sl->rewrite +
-					        sizeof (ip6_header_t) +
-					        sizeof (ip6_sr_header_t)),
-				        vec_len (sl->segments) *
-				        sizeof (ip6_address_t));
-		    }
-		  else
-		    {
-		      ip6srv->ip.src_address = src0;
-		      ip6srv->ip.protocol = IP_PROTOCOL_IPV6_ROUTE;
-
-                      ip6srv->sr.type = ROUTING_HEADER_TYPE_SR;
-                      ip6srv->sr.segments_left = 2;
-                      ip6srv->sr.last_entry = 1;
-                      ip6srv->sr.length = ((sizeof(ip6_sr_header_t) + 2 * sizeof(ip6_address_t)) / 8) - 1;
-                      ip6srv->sr.flags = 0;
-
-                      ip6srv->sr.tag =
-                        clib_host_to_net_u16 (srh_tagfield[gtpu_type]);
-
-	              ip6srv->sr.segments[0] = dst0;
-	              ip6srv->sr.segments[1] = seg0;
-
-		      if (vec_len(sl->segments))
-			{
-			  ip6srv->sr.segments[2] = sl->segments[0];
-			  ip6srv->sr.last_entry++;
-			  ip6srv->sr.length += sizeof(ip6_address_t) / 8;
-=======
 			clib_host_to_net_u16 (srh_tagfield[gtpu_type]);
 
 		      ip6srv->sr.segments_left += 2;
@@ -2649,7 +2330,6 @@
 			  ip6srv->sr.segments[2] = sl->segments[0];
 			  ip6srv->sr.last_entry++;
 			  ip6srv->sr.length += sizeof (ip6_address_t) / 8;
->>>>>>> 77022b88
 			}
 		    }
 		}
@@ -2664,23 +2344,15 @@
 		  ip6srv->sr.type = ROUTING_HEADER_TYPE_SR;
 		  ip6srv->sr.segments_left = 1;
 		  ip6srv->sr.last_entry = 0;
-<<<<<<< HEAD
-	          ip6srv->sr.length = ((sizeof(ip6_sr_header_t) + sizeof (ip6_address_t)) / 8) - 1;
-=======
 		  ip6srv->sr.length =
 		    ((sizeof (ip6_sr_header_t) +
 		      sizeof (ip6_address_t)) / 8) - 1;
->>>>>>> 77022b88
 		  ip6srv->sr.flags = 0;
 
 		  ip6srv->sr.tag =
 		    clib_host_to_net_u16 (srh_tagfield[gtpu_type]);
 
-<<<<<<< HEAD
-	          ip6srv->sr.segments[0] = dst0;
-=======
 		  ip6srv->sr.segments[0] = dst0;
->>>>>>> 77022b88
 		}
 
 	      if (PREDICT_FALSE(ie_size))
