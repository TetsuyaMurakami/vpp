/*
 * Copyright (c) 2019 Arrcus Inc and/or its affiliates.
 * Licensed under the Apache License, Version 2.0 (the "License");
 * you may not use this file except in compliance with the License.
 * You may obtain a copy of the License at:
 *
 *     http://www.apache.org/licenses/LICENSE-2.0
 *
 * Unless required by applicable law or agreed to in writing, software
 * distributed under the License is distributed on an "AS IS" BASIS,
 * WITHOUT WARRANTIES OR CONDITIONS OF ANY KIND, either express or implied.
 * See the License for the specific language governing permissions and
 * limitations under the License.
 */
#include <vlib/vlib.h>
#include <vnet/vnet.h>
#include <vppinfra/error.h>
#include <vppinfra/hash.h>
#include <srv6-mobile/mobile.h>

extern ip6_address_t sr_pr_encaps_src;

typedef struct
{
  ip6_address_t src, dst;
  ip6_address_t sr_prefix;
  u16 sr_prefixlen;
  u32 teid;
} srv6_end_rewrite_trace_t;

static u16 srh_tagfield[256] = {
  /* 0 */
  0x0,
  /* 1 : Echo Request */
  0x0004,
  /* 2 : Echo Reply */
  0x0008,
  /* 3 - 7 */
  0x0, 0x0, 0x0, 0x0, 0x0,
  /* 8 - 15 */
  0x0, 0x0, 0x0, 0x0, 0x0, 0x0, 0x0, 0x0,
  /* 16 - 23 */
  0x0, 0x0, 0x0, 0x0, 0x0, 0x0, 0x0, 0x0,
  /* 24 - 25 */
  0x0, 0x0,
  /* 26 : Error Indication */
  0x0002,
  /* 27 - 31 */
  0x0, 0x0, 0x0, 0x0, 0x0,
  /* 32 - 247 */
  0x0, 0x0, 0x0, 0x0, 0x0, 0x0, 0x0, 0x0,
  0x0, 0x0, 0x0, 0x0, 0x0, 0x0, 0x0, 0x0,
  0x0, 0x0, 0x0, 0x0, 0x0, 0x0, 0x0, 0x0,
  0x0, 0x0, 0x0, 0x0, 0x0, 0x0, 0x0, 0x0,
  0x0, 0x0, 0x0, 0x0, 0x0, 0x0, 0x0, 0x0,
  0x0, 0x0, 0x0, 0x0, 0x0, 0x0, 0x0, 0x0,
  0x0, 0x0, 0x0, 0x0, 0x0, 0x0, 0x0, 0x0,
  0x0, 0x0, 0x0, 0x0, 0x0, 0x0, 0x0, 0x0,
  0x0, 0x0, 0x0, 0x0, 0x0, 0x0, 0x0, 0x0,
  0x0, 0x0, 0x0, 0x0, 0x0, 0x0, 0x0, 0x0,
  0x0, 0x0, 0x0, 0x0, 0x0, 0x0, 0x0, 0x0,
  0x0, 0x0, 0x0, 0x0, 0x0, 0x0, 0x0, 0x0,
  0x0, 0x0, 0x0, 0x0, 0x0, 0x0, 0x0, 0x0,
  0x0, 0x0, 0x0, 0x0, 0x0, 0x0, 0x0, 0x0,
  0x0, 0x0, 0x0, 0x0, 0x0, 0x0, 0x0, 0x0,
  0x0, 0x0, 0x0, 0x0, 0x0, 0x0, 0x0, 0x0,
  0x0, 0x0, 0x0, 0x0, 0x0, 0x0, 0x0, 0x0,
  0x0, 0x0, 0x0, 0x0, 0x0, 0x0, 0x0, 0x0,
  0x0, 0x0, 0x0, 0x0, 0x0, 0x0, 0x0, 0x0,
  0x0, 0x0, 0x0, 0x0, 0x0, 0x0, 0x0, 0x0,
  0x0, 0x0, 0x0, 0x0, 0x0, 0x0, 0x0, 0x0,
  0x0, 0x0, 0x0, 0x0, 0x0, 0x0, 0x0, 0x0,
  0x0, 0x0, 0x0, 0x0, 0x0, 0x0, 0x0, 0x0,
  0x0, 0x0, 0x0, 0x0, 0x0, 0x0, 0x0, 0x0,
  0x0, 0x0, 0x0, 0x0, 0x0, 0x0, 0x0, 0x0,
  0x0, 0x0, 0x0, 0x0, 0x0, 0x0, 0x0, 0x0,
  0x0, 0x0, 0x0, 0x0, 0x0, 0x0, 0x0, 0x0,
  /* 248 - 253 */
  0x0, 0x0, 0x0, 0x0, 0x0, 0x0,
  /* 254 : End Maker */
  0x0001,
  /* 255 : G_PDU */
  0x0
};

static u8 *
format_srv6_end_rewrite_trace (u8 * s, va_list * args)
{
  CLIB_UNUSED (vlib_main_t * vm) = va_arg (*args, vlib_main_t *);
  CLIB_UNUSED (vlib_node_t * node) = va_arg (*args, vlib_node_t *);
  srv6_end_rewrite_trace_t *t = va_arg (*args, srv6_end_rewrite_trace_t *);

  return format (s, "SRv6-END-rewrite: src %U dst %U\n\tTEID: 0x%x",
		 format_ip4_address, &t->src, format_ip4_address, &t->dst,
		 clib_net_to_host_u32 (t->teid));
}

static u8 *
format_srv6_end_rewrite_trace6 (u8 * s, va_list * args)
{
  CLIB_UNUSED (vlib_main_t * vm) = va_arg (*args, vlib_main_t *);
  CLIB_UNUSED (vlib_node_t * node) = va_arg (*args, vlib_node_t *);
  srv6_end_rewrite_trace_t *t = va_arg (*args, srv6_end_rewrite_trace_t *);

  return format (s,
		 "SRv6-END-rewrite: src %U dst %U\n\tTEID: 0x%x\n\tsr_prefix: %U/%d",
		 format_ip6_address, &t->src, format_ip6_address, &t->dst,
		 clib_net_to_host_u32 (t->teid), format_ip6_address,
		 &t->sr_prefix, t->sr_prefixlen);
}

#define foreach_srv6_end_v4_error \
  _(M_GTP4_E_PACKETS, "srv6 End.M.GTP4.E packets") \
  _(M_GTP4_E_BAD_PACKETS, "srv6 End.M.GTP4.E bad packets")

#define foreach_srv6_t_v4_d_error \
  _(M_GTP4_D_PACKETS, "srv6 T.M.GTP4.D packets") \
  _(M_GTP4_D_BAD_PACKETS, "srv6 T.M.GTP4.D bad packets")

#define foreach_srv6_end_v6_e_error \
  _(M_GTP6_E_PACKETS, "srv6 End.M.GTP6.E packets") \
  _(M_GTP6_E_BAD_PACKETS, "srv6 End.M.GTP6.E bad packets")

#define foreach_srv6_end_v6_d_error \
  _(M_GTP6_D_PACKETS, "srv6 End.M.GTP6.D packets") \
  _(M_GTP6_D_BAD_PACKETS, "srv6 End.M.GTP6.D bad packets")

#define foreach_srv6_end_v6_d_di_error \
  _(M_GTP6_D_DI_PACKETS, "srv6 End.M.GTP6.D.DI packets") \
  _(M_GTP6_D_DI_BAD_PACKETS, "srv6 End.M.GTP6.D.DI bad packets")

#define foreach_srv6_end_v6_dt_error \
  _(M_GTP6_DT_PACKETS, "srv6 End.M.GTP6.DT packets") \
  _(M_GTP6_DT_BAD_PACKETS, "srv6 End.M.GTP6.DT bad packets")

#define foreach_srv6_t_v4_dt_error \
  _(M_GTP4_DT_PACKETS, "srv6 T.M.GTP4.DT packets") \
  _(M_GTP4_DT_BAD_PACKETS, "srv6 T.M.GTP4.DT bad packets")

typedef enum
{
#define _(sym,str) SRV6_END_ERROR_##sym,
  foreach_srv6_end_v4_error
#undef _
    SRV6_END_N_V4_ERROR,
} srv6_end_error_v4_t;

typedef enum
{
#define _(sym,str) SRV6_T_ERROR_##sym,
  foreach_srv6_t_v4_d_error
#undef _
    SRV6_T_N_V4_D_ERROR,
} srv6_t_error_v4_d_t;

typedef enum
{
#define _(sym,str) SRV6_END_ERROR_##sym,
  foreach_srv6_end_v6_e_error
#undef _
    SRV6_END_N_V6_E_ERROR,
} srv6_end_error_v6_e_t;

typedef enum
{
#define _(sym,str) SRV6_END_ERROR_##sym,
  foreach_srv6_end_v6_d_error
#undef _
    SRV6_END_N_V6_D_ERROR,
} srv6_end_error_v6_d_t;

typedef enum
{
#define _(sym,str) SRV6_END_ERROR_##sym,
  foreach_srv6_end_v6_d_di_error
#undef _
    SRV6_END_N_V6_D_DI_ERROR,
} srv6_end_error_v6_d_di_t;

typedef enum
{
#define _(sym,str) SRV6_END_ERROR_##sym,
  foreach_srv6_end_v6_dt_error
#undef _
    SRV6_END_N_V6_DT_ERROR,
} srv6_end_error_v6_dt_t;

typedef enum
{
#define _(sym,str) SRV6_T_ERROR_##sym,
  foreach_srv6_t_v4_dt_error
#undef _
    SRV6_T_N_V4_DT_ERROR,
} srv6_t_error_v4_dt_t;

static char *srv6_end_error_v4_strings[] = {
#define _(sym,string) string,
  foreach_srv6_end_v4_error
#undef _
};

static char *srv6_t_error_v4_d_strings[] = {
#define _(sym,string) string,
  foreach_srv6_t_v4_d_error
#undef _
};

static char *srv6_end_error_v6_e_strings[] = {
#define _(sym,string) string,
  foreach_srv6_end_v6_e_error
#undef _
};

static char *srv6_end_error_v6_d_strings[] = {
#define _(sym,string) string,
  foreach_srv6_end_v6_d_error
#undef _
};

static char *srv6_end_error_v6_d_di_strings[] = {
#define _(sym,string) string,
  foreach_srv6_end_v6_d_di_error
#undef _
};

static char *srv6_end_error_v6_dt_strings[] = {
#define _(sym,string) string,
  foreach_srv6_end_v6_dt_error
#undef _
};

static char *srv6_t_error_v4_dt_strings[] = {
#define _(sym,string) string,
  foreach_srv6_t_v4_dt_error
#undef _
};

typedef enum
{
  SRV6_END_M_GTP4_E_NEXT_DROP,
  SRV6_END_M_GTP4_E_NEXT_LOOKUP,
  SRV6_END_M_GTP4_E_N_NEXT,
} srv6_end_m_gtp4_e_next_t;

typedef enum
{
  SRV6_T_M_GTP4_D_NEXT_DROP,
  SRV6_T_M_GTP4_D_NEXT_LOOKUP,
  SRV6_T_M_GTP4_D_N_NEXT,
} srv6_T_m_gtp4_d_next_t;

typedef enum
{
  SRV6_END_M_GTP6_E_NEXT_DROP,
  SRV6_END_M_GTP6_E_NEXT_LOOKUP,
  SRV6_END_M_GTP6_E_N_NEXT,
} srv6_end_m_gtp6_e_next_t;

typedef enum
{
  SRV6_END_M_GTP6_D_NEXT_DROP,
  SRV6_END_M_GTP6_D_NEXT_LOOKUP,
  SRV6_END_M_GTP6_D_N_NEXT,
} srv6_end_m_gtp6_d_next_t;

typedef enum
{
  SRV6_END_M_GTP6_D_DI_NEXT_DROP,
  SRV6_END_M_GTP6_D_DI_NEXT_LOOKUP,
  SRV6_END_M_GTP6_D_DI_N_NEXT,
} srv6_end_m_gtp6_d_di_next_t;

typedef enum
{
  SRV6_END_M_GTP6_DT_NEXT_DROP,
  SRV6_END_M_GTP6_DT_NEXT_LOOKUP4,
  SRV6_END_M_GTP6_DT_NEXT_LOOKUP6,
  SRV6_END_M_GTP6_DT_N_NEXT,
} srv6_end_m_gtp6_dt_next_t;

typedef enum
{
  SRV6_T_M_GTP4_DT_NEXT_DROP,
  SRV6_T_M_GTP4_DT_NEXT_LOOKUP4,
  SRV6_T_M_GTP4_DT_NEXT_LOOKUP6,
  SRV6_T_M_GTP4_DT_N_NEXT,
} srv6_t_m_gtp4_dt_next_t;

static inline u16
hash_uword_to_u16 (uword * key)
{
  u16 *val;
  val = (u16 *) key;
#if uword_bits == 64
  return val[0] ^ val[1] ^ val[2] ^ val[3];
#else
  return val[0] ^ val[1];
#endif
}

static inline u8
gtpu_type_get (u16 tag)
{
  u16 val;

  val = clib_net_to_host_u16 (tag);
  if (val & SRH_TAG_ECHO_REPLY)
    return GTPU_TYPE_ECHO_REPLY;
  else if (val & SRH_TAG_ECHO_REQUEST)
    return GTPU_TYPE_ECHO_REQUEST;
  else if (val & SRH_TAG_ERROR_INDICATION)
    return GTPU_TYPE_ERROR_INDICATION;
  else if (val & SRH_TAG_END_MARKER)
    return GTPU_TYPE_END_MARKER;

  return GTPU_TYPE_GTPU;
}

// Function for SRv6 GTP4.E function.
VLIB_NODE_FN (srv6_end_m_gtp4_e) (vlib_main_t * vm,
				  vlib_node_runtime_t * node,
				  vlib_frame_t * frame)
{
  srv6_end_main_v4_t *sm = &srv6_end_main_v4;
  ip6_sr_main_t *sm2 = &sr_main;
  u32 n_left_from, next_index, *from, *to_next;
  u32 thread_index = vm->thread_index;

  u32 good_n = 0, bad_n = 0;

  from = vlib_frame_vector_args (frame);
  n_left_from = frame->n_vectors;
  next_index = node->cached_next_index;

  while (n_left_from > 0)
    {
      u32 n_left_to_next;

      vlib_get_next_frame (vm, node, next_index, to_next, n_left_to_next);

      while (n_left_from > 0 && n_left_to_next > 0)
	{
	  u32 bi0;
	  vlib_buffer_t *b0;
	  ip6_sr_localsid_t *ls0;
	  srv6_end_gtp4_param_t *ls_param;

	  ip6srv_combo_header_t *ip6srv0;
	  ip6_address_t src0, dst0;

	  ip4_gtpu_header_t *hdr0 = NULL;
	  uword len0;

	  u32 next0 = SRV6_END_M_GTP4_E_NEXT_LOOKUP;

	  // defaults
	  bi0 = from[0];
	  to_next[0] = bi0;
	  from += 1;
	  to_next += 1;
	  n_left_from -= 1;
	  n_left_to_next -= 1;

	  b0 = vlib_get_buffer (vm, bi0);
	  ls0 =
	    pool_elt_at_index (sm2->localsids,
			       vnet_buffer (b0)->ip.adj_index[VLIB_TX]);

	  ls_param = (srv6_end_gtp4_param_t *) ls0->plugin_mem;

	  ip6srv0 = vlib_buffer_get_current (b0);
	  src0 = ip6srv0->ip.src_address;
	  dst0 = ip6srv0->ip.dst_address;

	  len0 = vlib_buffer_length_in_chain (vm, b0);

	  if ((ip6srv0->ip.protocol == IPPROTO_IPV6_ROUTE
	       && len0 <
	       sizeof (ip6srv_combo_header_t) + ip6srv0->sr.length * 8)
	      || (len0 < sizeof (ip6_header_t)))
	    {
	      next0 = SRV6_END_M_GTP4_E_NEXT_DROP;

	      bad_n++;
	    }
	  else
	    {
	      u8 gtpu_type = 0;
	      u16 tag = 0;
	      u32 teid = 0;
	      u8 *teid8p = (u8 *) & teid;
	      u8 qfi = 0;
	      u16 seq = 0;
	      u32 index;
	      u32 offset, shift;
	      u32 hdrlen = 0;
	      uword key;
	      u16 port;
	      ip4_address_t dst4;
	      u16 ie_size = 0;
	      u8 ie_buf[GTPU_IE_MAX_SIZ];
	      void *p;
	      uword plen;

	      if (ip6srv0->ip.protocol == IPPROTO_IPV6_ROUTE)
		{
		  tag = ip6srv0->sr.tag;
		}

<<<<<<< HEAD
	      offset = ls0->localsid_len / 8;
	      shift = ls0->localsid_len % 8;
=======
	      offset = ls0->localsid_prefix_len / 8;
	      shift = ls0->localsid_prefix_len % 8;
>>>>>>> 9e722bd4

	      gtpu_type = gtpu_type_get (tag);

	      if (PREDICT_TRUE (shift == 0))
		{
		  clib_memcpy_fast (&dst4.as_u8[0], &dst0.as_u8[offset], 4);

		  qfi = dst0.as_u8[offset + 4];

		  if (gtpu_type == GTPU_TYPE_ECHO_REQUEST
		      || gtpu_type == GTPU_TYPE_ECHO_REPLY
		      || gtpu_type == GTPU_TYPE_ERROR_INDICATION)
		    {
		      clib_memcpy_fast (&seq, &dst0.as_u8[offset + 5], 2);
		    }
		  else
		    {
		      clib_memcpy_fast (teid8p, &dst0.as_u8[offset + 5], 4);
		    }
		}
	      else
		{
		  u8 *sp;

		  for (index = 0; index < 4; index++)
		    {
		      dst4.as_u8[index] = dst0.as_u8[offset + index] << shift;
		      dst4.as_u8[index] |=
			dst0.as_u8[offset + index + 1] >> (8 - shift);
		    }

		  qfi |= dst0.as_u8[offset + 4] << shift;
		  qfi |= dst0.as_u8[offset + 5] >> (8 - shift);

		  if (gtpu_type == GTPU_TYPE_ECHO_REQUEST
		      || gtpu_type == GTPU_TYPE_ECHO_REPLY
		      || gtpu_type == GTPU_TYPE_ERROR_INDICATION)
		    {
		      sp = (u8 *) & seq;
		      for (index = 0; index < 2; index++)
			{
			  sp[index] = dst0.as_u8[offset + 5 + index] << shift;
			  sp[index] |=
			    dst0.as_u8[offset + 6 + index] >> (8 - shift);
			}
		    }
		  else
		    {
		      for (index = 0; index < 4; index++)
			{
			  *teid8p = dst0.as_u8[offset + 5 + index] << shift;
			  *teid8p |=
			    dst0.as_u8[offset + 6 + index] >> (8 - shift);
			  teid8p++;
			}
		    }
		}

	      if (qfi)
		{
		  hdrlen =
		    sizeof (gtpu_exthdr_t) + sizeof (gtpu_pdu_session_t);
		}
	      else if (gtpu_type == GTPU_TYPE_ECHO_REQUEST
		       || gtpu_type == GTPU_TYPE_ECHO_REPLY
		       || gtpu_type == GTPU_TYPE_ERROR_INDICATION)
		{
		  hdrlen = sizeof (gtpu_exthdr_t);
		}

	      if (PREDICT_FALSE (gtpu_type == GTPU_TYPE_ECHO_REPLY))
		{
		  hdrlen += sizeof (gtpu_recovery_ie);
		}

	      if (PREDICT_FALSE (gtpu_type == GTPU_TYPE_ERROR_INDICATION))
		{
		  ip6_sr_tlv_t *tlv;
		  u16 ext_len;

		  ext_len = ip6srv0->sr.length * 8;

		  if (ext_len >
		      sizeof (ip6_address_t) * (ip6srv0->sr.last_entry + 1))
		    {
		      tlv =
			(ip6_sr_tlv_t *) ((u8 *) & ip6srv0->sr +
					  sizeof (ip6_sr_header_t) +
					  sizeof (ip6_address_t) *
					  (ip6srv0->sr.last_entry + 1));

		      if (tlv->type == SRH_TLV_USER_PLANE_CONTAINER)
			{
			  user_plane_sub_tlv_t *sub_tlv;

			  sub_tlv = (user_plane_sub_tlv_t *) tlv->value;

			  ie_size = sub_tlv->length;
			  clib_memcpy_fast (ie_buf, sub_tlv->value, ie_size);

			  hdrlen += ie_size;
			}
		    }
		}

	      if (ip6srv0->ip.protocol == IPPROTO_IPV6_ROUTE)
		{
		  vlib_buffer_advance (b0,
				       (word) sizeof (ip6srv_combo_header_t) +
				       ip6srv0->sr.length * 8);
		}
	      else
		{
		  vlib_buffer_advance (b0, (word) sizeof (ip6_header_t));
		}

	      // get length of encapsulated IPv6 packet (the remaining part)
	      p = vlib_buffer_get_current (b0);

	      plen = len0 = vlib_buffer_length_in_chain (vm, b0);

	      len0 += hdrlen;

	      hdrlen += sizeof (ip4_gtpu_header_t);

	      // IPv4 GTP-U header creation.
	      vlib_buffer_advance (b0, -(word) hdrlen);

	      hdr0 = vlib_buffer_get_current (b0);

	      clib_memcpy_fast (hdr0, &sm->cache_hdr,
				sizeof (ip4_gtpu_header_t));

	      hdr0->ip4.dst_address.as_u32 = dst4.as_u32;

	      hdr0->gtpu.teid = teid;
	      hdr0->gtpu.length = clib_host_to_net_u16 (len0);

	      hdr0->gtpu.type = gtpu_type;

	      if (qfi)
		{
		  u8 type = 0;
		  gtpu_pdu_session_t *sess;

		  hdr0->gtpu.ver_flags |= GTPU_EXTHDR_FLAG;

		  hdr0->gtpu.ext->seq = 0;

		  hdr0->gtpu.ext->npdu_num = 0;
		  hdr0->gtpu.ext->nextexthdr = GTPU_EXTHDR_PDU_SESSION;

		  type = qfi & SRV6_PDU_SESSION_U_BIT_MASK;

		  qfi =
		    ((qfi & SRV6_PDU_SESSION_QFI_MASK) >> 2) |
		    ((qfi & SRV6_PDU_SESSION_R_BIT_MASK) << 5);

		  sess =
		    (gtpu_pdu_session_t *) (((char *) hdr0) +
					    sizeof (ip4_gtpu_header_t) +
					    sizeof (gtpu_exthdr_t));
		  sess->exthdrlen = 1;
		  sess->type = type;
		  sess->spare = 0;
		  sess->u.val = qfi;
		  sess->nextexthdr = 0;
		}

	      if (gtpu_type == GTPU_TYPE_ECHO_REPLY
		  || gtpu_type == GTPU_TYPE_ECHO_REQUEST
		  || gtpu_type == GTPU_TYPE_ERROR_INDICATION)
		{
		  hdr0->gtpu.ver_flags |= GTPU_SEQ_FLAG;
		  hdr0->gtpu.ext->seq = seq;
		  hdr0->gtpu.ext->npdu_num = 0;
		  hdr0->gtpu.ext->nextexthdr = 0;

		  if (gtpu_type == GTPU_TYPE_ECHO_REPLY)
		    {
		      gtpu_recovery_ie *recovery;

		      recovery =
			(gtpu_recovery_ie *) ((u8 *) hdr0 +
					      (hdrlen -
					       sizeof (gtpu_recovery_ie)));
		      recovery->type = GTPU_RECOVERY_IE_TYPE;
		      recovery->restart_counter = 0;
		    }
		  else if (gtpu_type == GTPU_TYPE_ERROR_INDICATION)
		    {
		      if (ie_size)
			{
			  u8 *ie_ptr;

			  ie_ptr = (u8 *) ((u8 *) hdr0 + (hdrlen - ie_size));
			  clib_memcpy_fast (ie_ptr, ie_buf, ie_size);
			}
		    }
		}

	      offset = ls_param->v4src_position / 8;
	      shift = ls_param->v4src_position % 8;

	      if (PREDICT_TRUE (shift == 0))
		{
		  for (index = 0; index < 4; index++)
		    {
		      hdr0->ip4.src_address.as_u8[index] =
			src0.as_u8[offset + index];
		    }
		}
	      else
		{
		  for (index = 0; index < 4; index++)
		    {
		      hdr0->ip4.src_address.as_u8[index] =
			src0.as_u8[offset + index] << shift;
		      hdr0->ip4.src_address.as_u8[index] |=
			src0.as_u8[offset + index + 1] >> (8 - shift);
		    }
		}

	      key = hash_memory (p, plen < 40 ? plen : 40, 0);
	      port = hash_uword_to_u16 (&key);
	      hdr0->udp.src_port = port;

	      hdr0->udp.length = clib_host_to_net_u16 (len0 +
						       sizeof (udp_header_t) +
						       sizeof
						       (gtpu_header_t));

	      hdr0->ip4.length = clib_host_to_net_u16 (len0 +
						       sizeof
						       (ip4_gtpu_header_t));

	      hdr0->ip4.checksum = ip4_header_checksum (&hdr0->ip4);

	      good_n++;

	      if (PREDICT_FALSE (node->flags & VLIB_NODE_FLAG_TRACE) &&
		  PREDICT_FALSE (b0->flags & VLIB_BUFFER_IS_TRACED))
		{
		  srv6_end_rewrite_trace_t *tr =
		    vlib_add_trace (vm, node, b0, sizeof (*tr));
		  clib_memcpy (tr->src.as_u8, hdr0->ip4.src_address.as_u8,
			       sizeof (tr->src.as_u8));
		  clib_memcpy (tr->dst.as_u8, hdr0->ip4.dst_address.as_u8,
			       sizeof (tr->dst.as_u8));
		  tr->teid = hdr0->gtpu.teid;
		}
	    }

	  vlib_increment_combined_counter
	    (((next0 ==
	       SRV6_END_M_GTP4_E_NEXT_DROP) ? &(sm2->sr_ls_invalid_counters) :
	      &(sm2->sr_ls_valid_counters)), thread_index,
	     ls0 - sm2->localsids, 1, vlib_buffer_length_in_chain (vm, b0));

	  vlib_validate_buffer_enqueue_x1 (vm, node, next_index, to_next,
					   n_left_to_next, bi0, next0);
	}

      vlib_put_next_frame (vm, node, next_index, n_left_to_next);
    }

  vlib_node_increment_counter (vm, sm->end_m_gtp4_e_node_index,
			       SRV6_END_ERROR_M_GTP4_E_BAD_PACKETS, bad_n);

  vlib_node_increment_counter (vm, sm->end_m_gtp4_e_node_index,
			       SRV6_END_ERROR_M_GTP4_E_PACKETS, good_n);

  return frame->n_vectors;
}

// Function for SRv6 GTP4.D function.
VLIB_NODE_FN (srv6_t_m_gtp4_d) (vlib_main_t * vm,
				vlib_node_runtime_t * node,
				vlib_frame_t * frame)
{
  srv6_t_main_v4_decap_t *sm = &srv6_t_main_v4_decap;
  ip6_sr_main_t *sm2 = &sr_main;
  u32 n_left_from, next_index, *from, *to_next;

  u32 good_n = 0, bad_n = 0;

  from = vlib_frame_vector_args (frame);
  n_left_from = frame->n_vectors;
  next_index = node->cached_next_index;

  while (n_left_from > 0)
    {
      u32 n_left_to_next;

      vlib_get_next_frame (vm, node, next_index, to_next, n_left_to_next);

      while (n_left_from > 0 && n_left_to_next > 0)
	{
	  u32 bi0;
	  vlib_buffer_t *b0;
	  ip6_sr_sl_t *sl0;
	  srv6_end_gtp4_param_t *ls_param;
	  ip4_header_t *ip4;

	  uword len0;

	  u32 next0 = SRV6_T_M_GTP4_D_NEXT_LOOKUP;

	  // defaults
	  bi0 = from[0];
	  to_next[0] = bi0;
	  from += 1;
	  to_next += 1;
	  n_left_from -= 1;
	  n_left_to_next -= 1;

	  b0 = vlib_get_buffer (vm, bi0);

	  sl0 =
	    pool_elt_at_index (sm2->sid_lists,
			       vnet_buffer (b0)->ip.adj_index[VLIB_TX]);

	  ls_param = (srv6_end_gtp4_param_t *) sl0->plugin_mem;

	  len0 = vlib_buffer_length_in_chain (vm, b0);

	  ip4 = vlib_buffer_get_current (b0);

	  if (ip4->protocol != IP_PROTOCOL_UDP
	      || len0 < sizeof (ip4_gtpu_header_t))
	    {
	      next0 = SRV6_T_M_GTP4_D_NEXT_DROP;

	      bad_n++;
	    }
	  else
	    {
	      uword *p;
	      ip6_sr_policy_t *sr_policy = NULL;
	      ip6_sr_sl_t *sl = NULL;
	      u32 *sl_index;
	      u32 hdr_len;

	      ip4_gtpu_header_t *hdr;
	      ip4_address_t src, dst;
	      u8 *srcp, *dstp;
	      ip6_header_t *encap = NULL;
	      ip6_address_t seg;
	      ip6_address_t src6;
	      u8 gtpu_type;
	      u32 teid;
	      u8 *teidp;
	      u8 qfi = 0;
	      u8 *qfip = NULL;
	      u16 seq = 0;
	      u8 *seqp;
	      u32 offset, shift, index;
	      ip6srv_combo_header_t *ip6srv;
	      gtpu_pdu_session_t *sess = NULL;
	      u16 ie_size = 0;
	      u16 tlv_siz = 0;
	      u8 ie_buf[GTPU_IE_MAX_SIZ];

	      // Decap from GTP-U.
	      hdr = (ip4_gtpu_header_t *) ip4;

	      hdr_len = sizeof (ip4_gtpu_header_t);

	      teid = hdr->gtpu.teid;
	      teidp = (u8 *) & teid;

	      seqp = (u8 *) & seq;

	      gtpu_type = hdr->gtpu.type;

	      if (hdr->gtpu.ver_flags & (GTPU_EXTHDR_FLAG | GTPU_SEQ_FLAG))
		{
		  // Extention header.
		  hdr_len += sizeof (gtpu_exthdr_t);

		  seq = hdr->gtpu.ext->seq;

		  if (hdr->gtpu.ext->nextexthdr == GTPU_EXTHDR_PDU_SESSION)
		    {
		      // PDU Session Container.
		      sess =
			(gtpu_pdu_session_t *) (((char *) hdr) + hdr_len);
		      qfi = sess->u.val & ~GTPU_PDU_SESSION_P_BIT_MASK;
		      qfip = (u8 *) & qfi;

		      hdr_len += sizeof (gtpu_pdu_session_t);

		      if (sess->u.val & GTPU_PDU_SESSION_P_BIT_MASK)
			{
			  hdr_len += sizeof (gtpu_paging_policy_t);
			}
		    }
		}

	      src = hdr->ip4.src_address;
	      srcp = (u8 *) & src;

	      dst = hdr->ip4.dst_address;
	      dstp = (u8 *) & dst;

	      seg = ls_param->sr_prefix;

	      offset = ls_param->sr_prefixlen / 8;
	      shift = ls_param->sr_prefixlen % 8;

	      if (PREDICT_TRUE (shift == 0))
		{
		  clib_memcpy_fast (&seg.as_u8[offset], dstp, 4);

		  if (qfip)
		    {
		      qfi =
			((qfi & GTPU_PDU_SESSION_QFI_MASK) << 2) |
			((qfi & GTPU_PDU_SESSION_R_BIT_MASK) >> 5);

		      if (sess->type)
			{
			  qfi |= SRV6_PDU_SESSION_U_BIT_MASK;
			}

		      seg.as_u8[offset + 4] = qfi;
		    }

		  if (gtpu_type == GTPU_TYPE_ECHO_REQUEST
		      || gtpu_type == GTPU_TYPE_ECHO_REPLY
		      || gtpu_type == GTPU_TYPE_ERROR_INDICATION)
		    {
		      clib_memcpy_fast (&seg.as_u8[offset + 5], seqp, 2);
		    }
		  else
		    {
		      clib_memcpy_fast (&seg.as_u8[offset + 5], teidp, 4);
		    }
		}
	      else
		{
		  for (index = 0; index < 4; index++)
		    {
		      seg.as_u8[offset + index] |= dstp[index] >> shift;
		      seg.as_u8[offset + index + 1] |=
			dstp[index] << (8 - shift);
		    }

		  if (qfip)
		    {
		      qfi =
			((qfi & GTPU_PDU_SESSION_QFI_MASK) << 2) |
			((qfi & GTPU_PDU_SESSION_R_BIT_MASK) >> 5);

		      if (sess->type)
			{
			  qfi |= SRV6_PDU_SESSION_U_BIT_MASK;
			}

		      seg.as_u8[offset + 4] |= qfi >> shift;
		      seg.as_u8[offset + 5] |= qfi << (8 - shift);
		    }

		  if (gtpu_type == GTPU_TYPE_ECHO_REQUEST
		      || gtpu_type == GTPU_TYPE_ECHO_REPLY
		      || gtpu_type == GTPU_TYPE_ERROR_INDICATION)
		    {
		      for (index = 0; index < 2; index++)
			{
			  seg.as_u8[offset + 5 + index] |=
			    seqp[index] >> shift;
			  seg.as_u8[offset + 6 + index] |=
			    seqp[index] << (8 - shift);
			}
		    }
		  else
		    {
		      for (index = 0; index < 4; index++)
			{
			  seg.as_u8[offset + index + 5] |=
			    teidp[index] >> shift;
			  seg.as_u8[offset + index + 6] |=
			    teidp[index] << (8 - shift);
			}
		    }
		}

	      if (PREDICT_FALSE (gtpu_type == GTPU_TYPE_ERROR_INDICATION))
		{
		  u16 payload_len;

		  payload_len = clib_net_to_host_u16 (hdr->gtpu.length);
		  if (payload_len != 0
		      && payload_len > hdr_len - sizeof (ip4_gtpu_header_t))
		    {
		      u8 *ies;

		      ies = (u8 *) ((u8 *) hdr + hdr_len);
		      ie_size =
			payload_len - (hdr_len - sizeof (ip4_gtpu_header_t));
		      clib_memcpy_fast (ie_buf, ies, ie_size);
		      hdr_len += ie_size;
		    }
		}

	      src6 = ls_param->v6src_prefix;

	      offset = ls_param->v6src_prefixlen / 8;
	      shift = ls_param->v6src_prefixlen % 8;

	      if (PREDICT_TRUE (shift == 0))
		{
		  clib_memcpy_fast (&src6.as_u8[offset], srcp, 4);
		}
	      else
		{
		  for (index = 0; index < 4; index++)
		    {
		      src6.as_u8[offset + index] |= srcp[offset] >> shift;
		      src6.as_u8[offset + index + 1] |=
			srcp[offset] << (8 - shift);
		    }
		}

	      vlib_buffer_advance (b0, (word) hdr_len);

	      // Encap to SRv6.
	      if (PREDICT_TRUE (gtpu_type == GTPU_TYPE_GTPU))
		{
		  encap = vlib_buffer_get_current (b0);
		}

	      len0 = vlib_buffer_length_in_chain (vm, b0);

	      p =
		mhash_get (&sm2->sr_policies_index_hash,
			   &ls_param->sr_prefix);
	      if (p)
		{
		  sr_policy = pool_elt_at_index (sm2->sr_policies, p[0]);
		}

	      if (sr_policy)
		{
		  vec_foreach (sl_index, sr_policy->segments_lists)
		  {
		    sl = pool_elt_at_index (sm2->sid_lists, *sl_index);
		    if (sl != NULL)
		      break;
		  }
		}

	      if (sl)
		{
		  hdr_len = sizeof (ip6srv_combo_header_t);
		  hdr_len += vec_len (sl->segments) * sizeof (ip6_address_t);
		  hdr_len += sizeof (ip6_address_t);
		}
	      else
		{
		  hdr_len = sizeof (ip6_header_t);

		  if (PREDICT_FALSE (gtpu_type != GTPU_TYPE_GTPU))
		    {
		      hdr_len += sizeof (ip6_sr_header_t);
		      hdr_len += sizeof (ip6_address_t);
		    }
		}

	      if (ie_size)
		{
		  tlv_siz =
		    sizeof (ip6_sr_tlv_t) + sizeof (user_plane_sub_tlv_t) +
		    ie_size;

		  tlv_siz = (tlv_siz & ~0x07) + (tlv_siz & 0x07 ? 0x08 : 0x0);
		  hdr_len += tlv_siz;
		}

	      vlib_buffer_advance (b0, -(word) hdr_len);
	      ip6srv = vlib_buffer_get_current (b0);

	      if (sl)
		{
		  clib_memcpy_fast (ip6srv, sl->rewrite,
				    vec_len (sl->rewrite));

		  if (vec_len (sl->segments) > 1)
		    {
		      ip6srv->sr.tag =
			clib_host_to_net_u16 (srh_tagfield[gtpu_type]);

		      ip6srv->sr.segments_left += 1;
		      ip6srv->sr.last_entry += 1;

		      ip6srv->sr.length += sizeof (ip6_address_t) / 8;
		      ip6srv->sr.segments[0] = seg;

		      clib_memcpy_fast (&ip6srv->sr.segments[1],
					(u8 *) (sl->rewrite +
						sizeof (ip6_header_t) +
						sizeof (ip6_sr_header_t)),
					vec_len (sl->segments) *
					sizeof (ip6_address_t));
		    }
		  else
		    {
		      ip6srv->ip.protocol = IP_PROTOCOL_IPV6_ROUTE;

		      ip6srv->sr.type = ROUTING_HEADER_TYPE_SR;

		      ip6srv->sr.segments_left = 1;
		      ip6srv->sr.last_entry = 0;

		      ip6srv->sr.length =
			((sizeof (ip6_sr_header_t) +
			  sizeof (ip6_address_t)) / 8) - 1;
		      ip6srv->sr.flags = 0;

		      ip6srv->sr.tag =
			clib_host_to_net_u16 (srh_tagfield[gtpu_type]);

		      ip6srv->sr.segments[0] = seg;
		      if (vec_len (sl->segments))
			{
			  ip6srv->sr.segments[1] = sl->segments[0];
			  ip6srv->sr.length += sizeof (ip6_address_t) / 8;
			  ip6srv->sr.last_entry++;
			}
		    }

		  if (PREDICT_TRUE (encap != NULL))
		    {
		      if (ls_param->nhtype == SRV6_NHTYPE_NONE)
			{
			  if ((clib_net_to_host_u32
			       (encap->ip_version_traffic_class_and_flow_label)
			       >> 28) == 6)
			    ip6srv->sr.protocol = IP_PROTOCOL_IPV6;
			  else
			    ip6srv->sr.protocol = IP_PROTOCOL_IP_IN_IP;
			}
		      else if (ls_param->nhtype == SRV6_NHTYPE_IPV4)
			{
			  ip6srv->sr.protocol = IP_PROTOCOL_IP_IN_IP;
			  if ((clib_net_to_host_u32
			       (encap->ip_version_traffic_class_and_flow_label)
			       >> 28) != 4)
			    {
			      // Bad encap packet.
			      next0 = SRV6_T_M_GTP4_D_NEXT_DROP;
			      bad_n++;
			      goto DONE;
			    }
			}
		      else if (ls_param->nhtype == SRV6_NHTYPE_IPV6)
			{
			  ip6srv->sr.protocol = IP_PROTOCOL_IPV6;
			  if ((clib_net_to_host_u32
			       (encap->ip_version_traffic_class_and_flow_label)
			       >> 28) != 6)
			    {
			      // Bad encap packet.
			      next0 = SRV6_T_M_GTP4_D_NEXT_DROP;
			      bad_n++;
			      goto DONE;
			    }
			}
		      else if (ls_param->nhtype == SRV6_NHTYPE_NON_IP)
			{
			  ip6srv->sr.protocol = IP_PROTOCOL_IP6_ETHERNET;
			}
		    }
		  else
		    {
		      ip6srv->sr.protocol = IP_PROTOCOL_IP6_ETHERNET;
		    }
		}
	      else
		{
		  clib_memcpy_fast (ip6srv, &sm->cache_hdr,
				    sizeof (ip6_header_t));

		  ip6srv->ip.dst_address = seg;

		  if (PREDICT_FALSE (gtpu_type != GTPU_TYPE_GTPU))
		    {
		      ip6srv->ip.protocol = IP_PROTOCOL_IPV6_ROUTE;

		      ip6srv->sr.protocol = IP_PROTOCOL_IP6_ETHERNET;

		      ip6srv->sr.tag =
			clib_host_to_net_u16 (srh_tagfield[gtpu_type]);

		      ip6srv->sr.segments_left = 0;
		      ip6srv->sr.last_entry = 0;

		      ip6srv->sr.length = sizeof (ip6_address_t) / 8;
		      ip6srv->sr.segments[0] = seg;
		    }
		  else
		    {
		      if (ls_param->nhtype == SRV6_NHTYPE_NONE)
			{
			  if ((clib_net_to_host_u32
			       (encap->ip_version_traffic_class_and_flow_label)
			       >> 28) == 6)
			    ip6srv->ip.protocol = IP_PROTOCOL_IPV6;
			  else
			    ip6srv->ip.protocol = IP_PROTOCOL_IP_IN_IP;
			}
		      else if (ls_param->nhtype == SRV6_NHTYPE_IPV4)
			{
			  ip6srv->ip.protocol = IP_PROTOCOL_IP_IN_IP;
			  if ((clib_net_to_host_u32
			       (encap->ip_version_traffic_class_and_flow_label)
			       >> 28) != 4)
			    {
			      // Bad encap packet.
			      next0 = SRV6_T_M_GTP4_D_NEXT_DROP;
			      bad_n++;
			      goto DONE;
			    }
			}
		      else if (ls_param->nhtype == SRV6_NHTYPE_IPV6)
			{
			  ip6srv->ip.protocol = IP_PROTOCOL_IPV6;
			  if ((clib_net_to_host_u32
			       (encap->ip_version_traffic_class_and_flow_label)
			       >> 28) != 6)
			    {
			      // Bad encap packet.
			      next0 = SRV6_T_M_GTP4_D_NEXT_DROP;
			      bad_n++;
			      goto DONE;
			    }
			}
		      else if (ls_param->nhtype == SRV6_NHTYPE_NON_IP)
			{
			  ip6srv->ip.protocol = IP_PROTOCOL_IP6_ETHERNET;
			}
		    }
		}

	      ip6srv->ip.src_address = src6;

	      if (PREDICT_FALSE (ie_size))
		{
		  ip6_sr_tlv_t *tlv;
		  user_plane_sub_tlv_t *sub_tlv;

		  tlv =
		    (ip6_sr_tlv_t *) ((u8 *) ip6srv + (hdr_len - tlv_siz));
		  tlv->type = SRH_TLV_USER_PLANE_CONTAINER;
		  tlv->length = tlv_siz - sizeof (ip6_sr_tlv_t);
		  clib_memset (tlv->value, 0, tlv->length);

		  sub_tlv = (user_plane_sub_tlv_t *) tlv->value;
		  sub_tlv->type = USER_PLANE_SUB_TLV_IE;
		  sub_tlv->length = ie_size;
		  clib_memcpy_fast (sub_tlv->value, ie_buf, ie_size);

		  ip6srv->sr.length += tlv_siz / 8;
		}

	      ip6srv->ip.payload_length =
		clib_host_to_net_u16 (len0 + hdr_len - sizeof (ip6_header_t));

	      good_n++;

	      if (PREDICT_FALSE (node->flags & VLIB_NODE_FLAG_TRACE) &&
		  PREDICT_FALSE (b0->flags & VLIB_BUFFER_IS_TRACED))
		{
		  srv6_end_rewrite_trace_t *tr =
		    vlib_add_trace (vm, node, b0, sizeof (*tr));
		  clib_memcpy (tr->src.as_u8, ip6srv->ip.src_address.as_u8,
			       sizeof (tr->src.as_u8));
		  clib_memcpy (tr->dst.as_u8, ip6srv->ip.dst_address.as_u8,
			       sizeof (tr->dst.as_u8));
		}
	    }

	DONE:
	  vlib_validate_buffer_enqueue_x1 (vm, node, next_index, to_next,
					   n_left_to_next, bi0, next0);
	}

      vlib_put_next_frame (vm, node, next_index, n_left_to_next);
    }

  vlib_node_increment_counter (vm, sm->t_m_gtp4_d_node_index,
			       SRV6_T_ERROR_M_GTP4_D_BAD_PACKETS, bad_n);

  vlib_node_increment_counter (vm, sm->t_m_gtp4_d_node_index,
			       SRV6_T_ERROR_M_GTP4_D_PACKETS, good_n);

  return frame->n_vectors;
}

VLIB_REGISTER_NODE (srv6_end_m_gtp4_e) =
{
  .name = "srv6-end-m-gtp4-e",.vector_size = sizeof (u32),.format_trace =
    format_srv6_end_rewrite_trace,.type = VLIB_NODE_TYPE_INTERNAL,.n_errors =
    ARRAY_LEN (srv6_end_error_v4_strings),.error_strings =
    srv6_end_error_v4_strings,.n_next_nodes =
    SRV6_END_M_GTP4_E_N_NEXT,.next_nodes =
  {
  [SRV6_END_M_GTP4_E_NEXT_DROP] =
      "error-drop",[SRV6_END_M_GTP4_E_NEXT_LOOKUP] = "ip4-lookup",}
,};

VLIB_REGISTER_NODE (srv6_t_m_gtp4_d) =
{
  .name = "srv6-t-m-gtp4-d",.vector_size = sizeof (u32),.format_trace =
    format_srv6_end_rewrite_trace,.type = VLIB_NODE_TYPE_INTERNAL,.n_errors =
    ARRAY_LEN (srv6_t_error_v4_d_strings),.error_strings =
    srv6_t_error_v4_d_strings,.n_next_nodes =
    SRV6_T_M_GTP4_D_N_NEXT,.next_nodes =
  {
  [SRV6_T_M_GTP4_D_NEXT_DROP] =
      "error-drop",[SRV6_T_M_GTP4_D_NEXT_LOOKUP] = "ip6-lookup",}
,};

// Function for SRv6 GTP6.E function
VLIB_NODE_FN (srv6_end_m_gtp6_e) (vlib_main_t * vm,
				  vlib_node_runtime_t * node,
				  vlib_frame_t * frame)
{
  srv6_end_main_v6_t *sm = &srv6_end_main_v6;
  ip6_sr_main_t *sm2 = &sr_main;
  u32 n_left_from, next_index, *from, *to_next;
  u32 thread_index = vm->thread_index;

  u32 good_n = 0, bad_n = 0;

  from = vlib_frame_vector_args (frame);
  n_left_from = frame->n_vectors;
  next_index = node->cached_next_index;

  while (n_left_from > 0)
    {
      u32 n_left_to_next;

      vlib_get_next_frame (vm, node, next_index, to_next, n_left_to_next);

      while (n_left_from > 0 && n_left_to_next > 0)
	{
	  u32 bi0;
	  vlib_buffer_t *b0;
	  ip6_sr_localsid_t *ls0;

	  ip6srv_combo_header_t *ip6srv0;
	  ip6_address_t dst0, src0, seg0;

	  ip6_gtpu_header_t *hdr0 = NULL;
	  uword len0;
	  uword key;
	  u16 port;
	  u16 tag;
	  void *p;
	  uword plen;

	  u32 next0 = SRV6_END_M_GTP6_E_NEXT_LOOKUP;

	  // defaults
	  bi0 = from[0];
	  to_next[0] = bi0;
	  from += 1;
	  to_next += 1;
	  n_left_from -= 1;
	  n_left_to_next -= 1;

	  b0 = vlib_get_buffer (vm, bi0);
	  ls0 =
	    pool_elt_at_index (sm2->localsids,
			       vnet_buffer (b0)->ip.adj_index[VLIB_TX]);

	  ip6srv0 = vlib_buffer_get_current (b0);
	  dst0 = ip6srv0->ip.dst_address;
	  src0 = ip6srv0->ip.src_address;
	  seg0 = ip6srv0->sr.segments[0];

	  tag = ip6srv0->sr.tag;

	  len0 = vlib_buffer_length_in_chain (vm, b0);

	  if ((ip6srv0->ip.protocol != IPPROTO_IPV6_ROUTE)
	      || (len0 <
		  sizeof (ip6srv_combo_header_t) + 8 * ip6srv0->sr.length))
	    {
	      next0 = SRV6_END_M_GTP6_E_NEXT_DROP;

	      bad_n++;
	    }
	  else
	    {
	      // we need to be sure there is enough space before
	      // ip6srv0 header, there is some extra space
	      // in the pre_data area for this kind of
	      // logic

	      u32 teid = 0;
	      u8 *teid8p = (u8 *) & teid;
	      u8 qfi = 0;
	      u16 seq = 0;
	      u8 gtpu_type = 0;
	      u16 index;
	      u16 offset, shift;
	      u32 hdrlen = 0;
	      u16 ie_size = 0;
	      u8 ie_buf[GTPU_IE_MAX_SIZ];

	      index = ls0->localsid_prefix_len;
	      index += 8;
	      offset = index / 8;
	      shift = index % 8;

	      gtpu_type = gtpu_type_get (tag);

	      if (PREDICT_TRUE (shift == 0))
		{
		  if (gtpu_type == GTPU_TYPE_ECHO_REQUEST
		      || gtpu_type == GTPU_TYPE_ECHO_REPLY
		      || gtpu_type == GTPU_TYPE_ERROR_INDICATION)
		    {
		      clib_memcpy_fast (&seq, &dst0.as_u8[offset], 2);
		    }
		  else
		    {
		      clib_memcpy_fast (teid8p, &dst0.as_u8[offset], 4);
		    }

		  qfi = dst0.as_u8[offset + 4];
		}
	      else
		{
		  u8 *sp;

		  if (gtpu_type == GTPU_TYPE_ECHO_REQUEST
		      || gtpu_type == GTPU_TYPE_ECHO_REPLY
		      || gtpu_type == GTPU_TYPE_ERROR_INDICATION)
		    {
		      sp = (u8 *) & seq;
		      for (index = 0; index < 2; index++)
			{
			  sp[index] = dst0.as_u8[offset + index] << shift;
			  sp[index] |=
			    dst0.as_u8[offset + index + 1] >> (8 - shift);
			}
		    }
		  else
		    {
		      for (index = 0; index < 4; index++)
			{
			  *teid8p = dst0.as_u8[offset + index] << shift;
			  *teid8p |=
			    dst0.as_u8[offset + index + 1] >> (8 - shift);
			  teid8p++;
			}
		    }

		  qfi |= dst0.as_u8[offset + 4] << shift;
		  qfi |= dst0.as_u8[offset + 5] >> (8 - shift);
		}

	      if (qfi)
		{
		  hdrlen =
		    sizeof (gtpu_exthdr_t) + sizeof (gtpu_pdu_session_t);
		}
	      else if (gtpu_type == GTPU_TYPE_ECHO_REQUEST
		       || gtpu_type == GTPU_TYPE_ECHO_REPLY
		       || gtpu_type == GTPU_TYPE_ERROR_INDICATION)
		{
		  hdrlen = sizeof (gtpu_exthdr_t);
		}

	      if (gtpu_type == GTPU_TYPE_ECHO_REPLY)
		{
		  hdrlen += sizeof (gtpu_recovery_ie);
		}

	      if (PREDICT_FALSE (gtpu_type == GTPU_TYPE_ERROR_INDICATION))
		{
		  ip6_sr_tlv_t *tlv;
		  u16 ext_len;

		  ext_len = ip6srv0->sr.length * 8;

		  if (ext_len >
		      sizeof (ip6_address_t) * (ip6srv0->sr.last_entry + 1))
		    {
		      tlv =
			(ip6_sr_tlv_t *) ((u8 *) & ip6srv0->sr +
					  sizeof (ip6_sr_header_t) +
					  sizeof (ip6_address_t) *
					  (ip6srv0->sr.last_entry + 1));

		      if (tlv->type == SRH_TLV_USER_PLANE_CONTAINER)
			{
			  user_plane_sub_tlv_t *sub_tlv;

			  sub_tlv = (user_plane_sub_tlv_t *) tlv->value;

			  ie_size = sub_tlv->length;
			  clib_memcpy_fast (ie_buf, sub_tlv->value, ie_size);

			  hdrlen += ie_size;
			}
		    }
		}

	      vlib_buffer_advance (b0,
<<<<<<< HEAD
	  		           (word) sizeof (ip6srv_combo_header_t) +
			           ip6srv0->sr.length * 8);
=======
				   (word) sizeof (ip6srv_combo_header_t) +
				   ip6srv0->sr.length * 8);
>>>>>>> 9e722bd4

	      // get length of encapsulated IPv6 packet (the remaining part)
	      p = vlib_buffer_get_current (b0);

	      plen = len0 = vlib_buffer_length_in_chain (vm, b0);

	      len0 += hdrlen;

	      hdrlen += sizeof (ip6_gtpu_header_t);

	      vlib_buffer_advance (b0, -(word) hdrlen);

	      hdr0 = vlib_buffer_get_current (b0);

	      clib_memcpy_fast (hdr0, &sm->cache_hdr,
				sizeof (ip6_gtpu_header_t));

	      hdr0->gtpu.teid = teid;
	      hdr0->gtpu.length = clib_host_to_net_u16 (len0);

	      hdr0->gtpu.type = gtpu_type;

	      if (qfi)
		{
		  u8 type = 0;
		  gtpu_pdu_session_t *sess;

		  hdr0->gtpu.ver_flags |= GTPU_EXTHDR_FLAG;

		  hdr0->gtpu.ext->seq = 0;
		  hdr0->gtpu.ext->npdu_num = 0;
		  hdr0->gtpu.ext->nextexthdr = GTPU_EXTHDR_PDU_SESSION;

		  type = qfi & SRV6_PDU_SESSION_U_BIT_MASK;

		  qfi =
		    ((qfi & SRV6_PDU_SESSION_QFI_MASK) >> 2) |
		    ((qfi & SRV6_PDU_SESSION_R_BIT_MASK) << 5);

		  sess =
		    (gtpu_pdu_session_t *) (((char *) hdr0) +
					    sizeof (ip6_gtpu_header_t) +
					    sizeof (gtpu_exthdr_t));
		  sess->exthdrlen = 1;
		  sess->type = type;
		  sess->spare = 0;
		  sess->u.val = qfi;
		  sess->nextexthdr = 0;
		}

	      if (gtpu_type == GTPU_TYPE_ECHO_REQUEST
		  || gtpu_type == GTPU_TYPE_ECHO_REPLY
		  || gtpu_type == GTPU_TYPE_ERROR_INDICATION)
		{
		  hdr0->gtpu.ver_flags |= GTPU_SEQ_FLAG;
		  hdr0->gtpu.ext->seq = seq;
		  hdr0->gtpu.ext->npdu_num = 0;
		  hdr0->gtpu.ext->nextexthdr = 0;

		  if (gtpu_type == GTPU_TYPE_ECHO_REPLY)
		    {
		      gtpu_recovery_ie *recovery;

		      recovery =
			(gtpu_recovery_ie *) ((u8 *) hdr0 +
					      (hdrlen -
					       sizeof (gtpu_recovery_ie)));
		      recovery->type = GTPU_RECOVERY_IE_TYPE;
		      recovery->restart_counter = 0;
		    }
		  else if (gtpu_type == GTPU_TYPE_ERROR_INDICATION)
		    {
		      if (ie_size)
			{
			  u8 *ie_ptr;

			  ie_ptr = (u8 *) ((u8 *) hdr0 + (hdrlen - ie_size));
			  clib_memcpy_fast (ie_ptr, ie_buf, ie_size);
			}
		    }
		}

	      hdr0->udp.length = clib_host_to_net_u16 (len0 +
						       sizeof (udp_header_t) +
						       sizeof
						       (gtpu_header_t));

	      clib_memcpy_fast (hdr0->ip6.src_address.as_u8, src0.as_u8,
				sizeof (ip6_address_t));
	      clib_memcpy_fast (hdr0->ip6.dst_address.as_u8, &seg0.as_u8,
				sizeof (ip6_address_t));

	      hdr0->ip6.payload_length = clib_host_to_net_u16 (len0 +
							       sizeof
							       (udp_header_t)
							       +
							       sizeof
							       (gtpu_header_t));

	      // UDP source port.
	      key = hash_memory (p, plen < 40 ? plen : 40, 0);
	      port = hash_uword_to_u16 (&key);
	      hdr0->udp.src_port = port;

	      good_n++;

	      if (PREDICT_FALSE (node->flags & VLIB_NODE_FLAG_TRACE) &&
		  PREDICT_FALSE (b0->flags & VLIB_BUFFER_IS_TRACED))
		{
		  srv6_end_rewrite_trace_t *tr =
		    vlib_add_trace (vm, node, b0, sizeof (*tr));
		  clib_memcpy (tr->src.as_u8, hdr0->ip6.src_address.as_u8,
			       sizeof (ip6_address_t));
		  clib_memcpy (tr->dst.as_u8, hdr0->ip6.dst_address.as_u8,
			       sizeof (ip6_address_t));
		  tr->teid = hdr0->gtpu.teid;
		}
	    }

	  vlib_increment_combined_counter
	    (((next0 ==
	       SRV6_END_M_GTP6_E_NEXT_DROP) ? &(sm2->sr_ls_invalid_counters) :
	      &(sm2->sr_ls_valid_counters)), thread_index,
	     ls0 - sm2->localsids, 1, vlib_buffer_length_in_chain (vm, b0));

	  vlib_validate_buffer_enqueue_x1 (vm, node, next_index, to_next,
					   n_left_to_next, bi0, next0);
	}

      vlib_put_next_frame (vm, node, next_index, n_left_to_next);
    }

  vlib_node_increment_counter (vm, sm->end_m_gtp6_e_node_index,
			       SRV6_END_ERROR_M_GTP6_E_BAD_PACKETS, bad_n);

  vlib_node_increment_counter (vm, sm->end_m_gtp6_e_node_index,
			       SRV6_END_ERROR_M_GTP6_E_PACKETS, good_n);

  return frame->n_vectors;
}

// Function for SRv6 GTP6.D function
VLIB_NODE_FN (srv6_end_m_gtp6_d) (vlib_main_t * vm,
				  vlib_node_runtime_t * node,
				  vlib_frame_t * frame)
{
  srv6_end_main_v6_decap_t *sm = &srv6_end_main_v6_decap;
  ip6_sr_main_t *sm2 = &sr_main;
  u32 n_left_from, next_index, *from, *to_next;
  u32 thread_index = vm->thread_index;

  u32 good_n = 0, bad_n = 0;

  from = vlib_frame_vector_args (frame);
  n_left_from = frame->n_vectors;
  next_index = node->cached_next_index;

  while (n_left_from > 0)
    {
      u32 n_left_to_next;

      vlib_get_next_frame (vm, node, next_index, to_next, n_left_to_next);

      while (n_left_from > 0 && n_left_to_next > 0)
	{
	  u32 bi0;
	  vlib_buffer_t *b0;
	  ip6_sr_localsid_t *ls0;
	  srv6_end_gtp6_param_t *ls_param;

	  ip6_gtpu_header_t *hdr0 = NULL;
	  uword len0;

	  ip6_address_t seg0, src0;
	  u32 teid = 0;
	  u8 *teidp;
	  u8 gtpu_type = 0;
	  u8 qfi;
	  u8 *qfip = NULL;
	  u16 seq = 0;
	  u8 *seqp;
	  u32 offset, shift;
	  u32 hdrlen;
	  ip6_header_t *encap = NULL;
	  gtpu_pdu_session_t *sess = NULL;
	  u16 ie_size = 0;
	  u16 tlv_siz = 0;
	  u8 ie_buf[GTPU_IE_MAX_SIZ];

	  u32 next0 = SRV6_END_M_GTP6_D_NEXT_LOOKUP;

	  // defaults
	  bi0 = from[0];
	  to_next[0] = bi0;
	  from += 1;
	  to_next += 1;
	  n_left_from -= 1;
	  n_left_to_next -= 1;

	  b0 = vlib_get_buffer (vm, bi0);
	  ls0 =
	    pool_elt_at_index (sm2->localsids,
			       vnet_buffer (b0)->ip.adj_index[VLIB_TX]);

	  ls_param = (srv6_end_gtp6_param_t *) ls0->plugin_mem;

	  hdr0 = vlib_buffer_get_current (b0);

	  hdrlen = sizeof (ip6_gtpu_header_t);

	  len0 = vlib_buffer_length_in_chain (vm, b0);

	  if ((hdr0->ip6.protocol != IP_PROTOCOL_UDP)
	      || (hdr0->udp.dst_port !=
		  clib_host_to_net_u16 (SRV6_GTP_UDP_DST_PORT))
	      || (len0 < sizeof (ip6_gtpu_header_t)))
	    {
	      next0 = SRV6_END_M_GTP6_D_NEXT_DROP;

	      bad_n++;
	    }
	  else
	    {
	      seg0 = ls_param->sr_prefix;
	      src0 = hdr0->ip6.src_address;

	      gtpu_type = hdr0->gtpu.type;

	      teid = hdr0->gtpu.teid;
	      teidp = (u8 *) & teid;

	      seqp = (u8 *) & seq;

	      if (hdr0->gtpu.ver_flags & (GTPU_EXTHDR_FLAG | GTPU_SEQ_FLAG))
		{
		  // Extention header.
		  hdrlen += sizeof (gtpu_exthdr_t);

		  seq = hdr0->gtpu.ext->seq;

		  if (hdr0->gtpu.ext->nextexthdr == GTPU_EXTHDR_PDU_SESSION)
		    {
		      // PDU Session Container.
		      sess =
			(gtpu_pdu_session_t *) (((char *) hdr0) +
						sizeof (ip6_gtpu_header_t) +
						sizeof (gtpu_exthdr_t));
		      qfi = sess->u.val & ~GTPU_PDU_SESSION_P_BIT_MASK;
		      qfip = (u8 *) & qfi;

		      hdrlen += sizeof (gtpu_pdu_session_t);

		      if (sess->u.val & GTPU_PDU_SESSION_P_BIT_MASK)
			{
			  hdrlen += sizeof (gtpu_paging_policy_t);
			}
		    }
		}

	      offset = ls_param->sr_prefixlen / 8;
	      shift = ls_param->sr_prefixlen % 8;

	      offset += 1;
	      if (PREDICT_TRUE (shift == 0))
		{
		  if (gtpu_type == GTPU_TYPE_ECHO_REQUEST
		      || gtpu_type == GTPU_TYPE_ECHO_REPLY
		      || gtpu_type == GTPU_TYPE_ERROR_INDICATION)
		    {
		      clib_memcpy_fast (&seg0.as_u8[offset], seqp, 2);
		    }
		  else
		    {
		      clib_memcpy_fast (&seg0.as_u8[offset], teidp, 4);
		    }

		  if (qfip)
		    {
		      qfi =
			((qfi & GTPU_PDU_SESSION_QFI_MASK) << 2) |
			((qfi & GTPU_PDU_SESSION_R_BIT_MASK) >> 5);

		      if (sess->type)
			{
			  qfi |= SRV6_PDU_SESSION_U_BIT_MASK;
			}

		      seg0.as_u8[offset + 4] = qfi;
		    }
		}
	      else
		{
		  int idx;

		  if (gtpu_type == GTPU_TYPE_ECHO_REQUEST
		      || gtpu_type == GTPU_TYPE_ECHO_REPLY
		      || gtpu_type == GTPU_TYPE_ERROR_INDICATION)
		    {
		      for (idx = 0; idx < 2; idx++)
			{
			  seg0.as_u8[offset + idx] |= seqp[idx] >> shift;
			  seg0.as_u8[offset + idx + 1] |=
			    seqp[idx] << (8 - shift);
			}
		    }
		  else
		    {
		      for (idx = 0; idx < 4; idx++)
			{
			  seg0.as_u8[offset + idx] |= teidp[idx] >> shift;
			  seg0.as_u8[offset + idx + 1] |=
			    teidp[idx] << (8 - shift);
			}
		    }

		  if (qfip)
		    {
		      qfi =
			((qfi & GTPU_PDU_SESSION_QFI_MASK) << 2) |
			((qfi & ~GTPU_PDU_SESSION_R_BIT_MASK) >> 5);

		      if (sess->type)
			{
			  qfi |= SRV6_PDU_SESSION_U_BIT_MASK;
			}

		      seg0.as_u8[offset + 4] |= qfi >> shift;
		      seg0.as_u8[offset + 5] |= qfi << (8 - shift);
		    }
		}

	      if (PREDICT_FALSE (gtpu_type == GTPU_TYPE_ERROR_INDICATION))
		{
		  u16 payload_len;

		  payload_len = clib_net_to_host_u16 (hdr0->gtpu.length);
		  if (payload_len != 0
		      && payload_len > hdrlen - sizeof (ip6_gtpu_header_t))
		    {
		      u8 *ies;

		      ies = (u8 *) ((u8 *) hdr0 + hdrlen);
		      ie_size =
			payload_len - (hdrlen - sizeof (ip6_gtpu_header_t));
		      clib_memcpy_fast (ie_buf, ies, ie_size);
		      hdrlen += ie_size;
		    }
		}

	      // jump over variable length data
	      vlib_buffer_advance (b0, (word) hdrlen);

	      // get length of encapsulated IPv6 packet (the remaining part)
	      len0 = vlib_buffer_length_in_chain (vm, b0);

	      if (PREDICT_TRUE (gtpu_type == GTPU_TYPE_GTPU))
		{
		  encap = vlib_buffer_get_current (b0);
		}

	      uword *p;
	      ip6srv_combo_header_t *ip6srv;
	      ip6_sr_policy_t *sr_policy = NULL;
	      ip6_sr_sl_t *sl = NULL;
	      u32 *sl_index;
	      u32 hdr_len;

	      p =
		mhash_get (&sm2->sr_policies_index_hash,
			   &ls_param->sr_prefix);
	      if (p)
		{
		  sr_policy = pool_elt_at_index (sm2->sr_policies, p[0]);
		}

	      if (sr_policy)
		{
		  vec_foreach (sl_index, sr_policy->segments_lists)
		  {
		    sl = pool_elt_at_index (sm2->sid_lists, *sl_index);
		    if (sl != NULL)
		      break;
		  }
		}

	      if (sl)
		{
		  hdr_len = sizeof (ip6srv_combo_header_t);
		  hdr_len += vec_len (sl->segments) * sizeof (ip6_address_t);
		  hdr_len += sizeof (ip6_address_t);
		}
	      else
		{
		  hdr_len = sizeof (ip6_header_t);
		  if (PREDICT_FALSE (gtpu_type) != GTPU_TYPE_GTPU)
		    {
		      hdr_len += sizeof (ip6_sr_header_t);
		      hdr_len += sizeof (ip6_address_t);
		    }
		}

	      if (ie_size)
		{
		  tlv_siz =
		    sizeof (ip6_sr_tlv_t) + sizeof (user_plane_sub_tlv_t) +
		    ie_size;

		  tlv_siz = (tlv_siz & ~0x07) + (tlv_siz & 0x07 ? 0x08 : 0x0);
		  hdr_len += tlv_siz;
		}

	      // jump back to data[0] or pre_data if required
	      vlib_buffer_advance (b0, -(word) hdr_len);

	      ip6srv = vlib_buffer_get_current (b0);

	      if (sl)
		{
		  clib_memcpy_fast (ip6srv, sl->rewrite,
				    vec_len (sl->rewrite));

		  if (vec_len (sl->segments) > 1)
		    {
		      ip6srv->ip.src_address = src0;

		      ip6srv->sr.tag =
			clib_host_to_net_u16 (srh_tagfield[gtpu_type]);

		      ip6srv->sr.segments_left += 1;
		      ip6srv->sr.last_entry += 1;

		      ip6srv->sr.length += sizeof (ip6_address_t) / 8;
		      ip6srv->sr.segments[0] = seg0;

		      clib_memcpy_fast (&ip6srv->sr.segments[1],
					(u8 *) (sl->rewrite +
						sizeof (ip6_header_t) +
						sizeof (ip6_sr_header_t)),
					vec_len (sl->segments) *
					sizeof (ip6_address_t));
		    }
		  else
		    {
		      ip6srv->ip.src_address = src0;
		      ip6srv->ip.protocol = IP_PROTOCOL_IPV6_ROUTE;

		      ip6srv->sr.type = ROUTING_HEADER_TYPE_SR;
		      ip6srv->sr.segments_left = 1;
		      ip6srv->sr.last_entry = 0;
		      ip6srv->sr.length =
			((sizeof (ip6_sr_header_t) +
			  sizeof (ip6_address_t)) / 8) - 1;
		      ip6srv->sr.flags = 0;

		      ip6srv->sr.tag =
			clib_host_to_net_u16 (srh_tagfield[gtpu_type]);

		      ip6srv->sr.segments[0] = seg0;

		      if (vec_len (sl->segments))
			{
			  ip6srv->sr.segments[1] = sl->segments[0];
			  ip6srv->sr.last_entry++;
			  ip6srv->sr.length += sizeof (ip6_address_t) / 8;
			}
		    }

		  if (PREDICT_TRUE (encap != NULL))
		    {
		      if (ls_param->nhtype == SRV6_NHTYPE_NONE)
			{
			  if ((clib_net_to_host_u32
			       (encap->ip_version_traffic_class_and_flow_label)
			       >> 28) == 6)
			    ip6srv->sr.protocol = IP_PROTOCOL_IPV6;
			  else
			    ip6srv->sr.protocol = IP_PROTOCOL_IP_IN_IP;
			}
		      else if (ls_param->nhtype == SRV6_NHTYPE_IPV4)
			{
			  ip6srv->sr.protocol = IP_PROTOCOL_IP_IN_IP;
			  if ((clib_net_to_host_u32
			       (encap->ip_version_traffic_class_and_flow_label)
			       >> 28) != 4)
			    {
			      // Bad encap packet.
			      next0 = SRV6_END_M_GTP6_D_NEXT_DROP;
			      bad_n++;
			      goto DONE;
			    }
			}
		      else if (ls_param->nhtype == SRV6_NHTYPE_IPV6)
			{
			  ip6srv->sr.protocol = IP_PROTOCOL_IPV6;
			  if ((clib_net_to_host_u32
			       (encap->ip_version_traffic_class_and_flow_label)
			       >> 28) != 6)
			    {
			      // Bad encap packet.
			      next0 = SRV6_END_M_GTP6_D_NEXT_DROP;
			      bad_n++;
			      goto DONE;
			    }
			}
		      else if (ls_param->nhtype == SRV6_NHTYPE_NON_IP)
			{
			  ip6srv->sr.protocol = IP_PROTOCOL_IP6_ETHERNET;
			}
		    }
		  else
		    {
		      ip6srv->sr.protocol = IP_PROTOCOL_IP6_ETHERNET;
		    }
		}
	      else
		{
		  clib_memcpy_fast (ip6srv, &sm->cache_hdr,
				    sizeof (ip6_header_t));

		  ip6srv->ip.src_address = src0;
		  ip6srv->ip.dst_address = seg0;

		  if (PREDICT_FALSE (gtpu_type) != GTPU_TYPE_GTPU)
		    {
		      ip6srv->ip.protocol = IP_PROTOCOL_IPV6_ROUTE;

		      ip6srv->sr.protocol = IP_PROTOCOL_IP6_ETHERNET;

		      ip6srv->sr.tag =
			clib_host_to_net_u16 (srh_tagfield[gtpu_type]);

		      ip6srv->sr.segments_left = 0;
		      ip6srv->sr.last_entry = 0;

		      ip6srv->sr.length = sizeof (ip6_address_t) / 8;
		      ip6srv->sr.segments[0] = seg0;
		    }
		  else
		    {
		      if (ls_param->nhtype == SRV6_NHTYPE_NONE)
			{
			  if ((clib_net_to_host_u32
			       (encap->ip_version_traffic_class_and_flow_label)
			       >> 28) != 6)
			    ip6srv->ip.protocol = IP_PROTOCOL_IP_IN_IP;
			}
		      else if (ls_param->nhtype == SRV6_NHTYPE_IPV4)
			{
			  ip6srv->ip.protocol = IP_PROTOCOL_IP_IN_IP;
			  if ((clib_net_to_host_u32
			       (encap->ip_version_traffic_class_and_flow_label)
			       >> 28) != 4)
			    {
			      // Bad encap packet.
			      next0 = SRV6_END_M_GTP6_D_NEXT_DROP;
			      bad_n++;
			      goto DONE;
			    }
			}
		      else if (ls_param->nhtype == SRV6_NHTYPE_IPV6)
			{
			  ip6srv->ip.protocol = IP_PROTOCOL_IPV6;
			  if ((clib_net_to_host_u32
			       (encap->ip_version_traffic_class_and_flow_label)
			       >> 28) != 6)
			    {
			      // Bad encap packet.
			      next0 = SRV6_END_M_GTP6_D_NEXT_DROP;
			      bad_n++;
			      goto DONE;
			    }
			}
		      else if (ls_param->nhtype == SRV6_NHTYPE_NON_IP)
			{
			  ip6srv->ip.protocol = IP_PROTOCOL_IP6_ETHERNET;
			}
		    }
		}

	      if (PREDICT_FALSE (ie_size))
		{
		  ip6_sr_tlv_t *tlv;
		  user_plane_sub_tlv_t *sub_tlv;

		  tlv =
		    (ip6_sr_tlv_t *) ((u8 *) ip6srv + (hdr_len - tlv_siz));
		  tlv->type = SRH_TLV_USER_PLANE_CONTAINER;
		  tlv->length = tlv_siz - sizeof (ip6_sr_tlv_t);
		  clib_memset (tlv->value, 0, tlv->length);

		  sub_tlv = (user_plane_sub_tlv_t *) tlv->value;
		  sub_tlv->type = USER_PLANE_SUB_TLV_IE;
		  sub_tlv->length = ie_size;
		  clib_memcpy_fast (sub_tlv->value, ie_buf, ie_size);

		  ip6srv->sr.length += tlv_siz / 8;
		}

	      ip6srv->ip.payload_length =
		clib_host_to_net_u16 (len0 + hdr_len - sizeof (ip6_header_t));

	      good_n++;

	      if (PREDICT_FALSE (node->flags & VLIB_NODE_FLAG_TRACE) &&
		  PREDICT_FALSE (b0->flags & VLIB_BUFFER_IS_TRACED))
		{
		  srv6_end_rewrite_trace_t *tr =
		    vlib_add_trace (vm, node, b0, sizeof (*tr));
		  clib_memcpy (tr->src.as_u8, ip6srv->ip.src_address.as_u8,
			       sizeof (ip6_address_t));
		  clib_memcpy (tr->dst.as_u8, ip6srv->ip.dst_address.as_u8,
			       sizeof (ip6_address_t));
		  tr->teid = teid;
		  clib_memcpy (tr->sr_prefix.as_u8, ls_param->sr_prefix.as_u8,
			       sizeof (ip6_address_t));
		  tr->sr_prefixlen = ls_param->sr_prefixlen;
		}
	    }

	DONE:
	  vlib_increment_combined_counter
	    (((next0 ==
	       SRV6_END_M_GTP6_D_NEXT_DROP) ? &(sm2->sr_ls_invalid_counters) :
	      &(sm2->sr_ls_valid_counters)), thread_index,
	     ls0 - sm2->localsids, 1, vlib_buffer_length_in_chain (vm, b0));

	  vlib_validate_buffer_enqueue_x1 (vm, node, next_index, to_next,
					   n_left_to_next, bi0, next0);
	}

      vlib_put_next_frame (vm, node, next_index, n_left_to_next);
    }

  vlib_node_increment_counter (vm, sm->end_m_gtp6_d_node_index,
			       SRV6_END_ERROR_M_GTP6_D_BAD_PACKETS, bad_n);

  vlib_node_increment_counter (vm, sm->end_m_gtp6_d_node_index,
			       SRV6_END_ERROR_M_GTP6_D_PACKETS, good_n);

  return frame->n_vectors;
}

// Function for SRv6 GTP6.D.DI function
VLIB_NODE_FN (srv6_end_m_gtp6_d_di) (vlib_main_t * vm,
				     vlib_node_runtime_t * node,
				     vlib_frame_t * frame)
{
  srv6_end_main_v6_decap_di_t *sm = &srv6_end_main_v6_decap_di;
  ip6_sr_main_t *sm2 = &sr_main;
  u32 n_left_from, next_index, *from, *to_next;
  u32 thread_index = vm->thread_index;
  srv6_end_gtp6_param_t *ls_param;

  u32 good_n = 0, bad_n = 0;

  from = vlib_frame_vector_args (frame);
  n_left_from = frame->n_vectors;
  next_index = node->cached_next_index;

  while (n_left_from > 0)
    {
      u32 n_left_to_next;

      vlib_get_next_frame (vm, node, next_index, to_next, n_left_to_next);

      while (n_left_from > 0 && n_left_to_next > 0)
	{
	  u32 bi0;
	  vlib_buffer_t *b0;
	  ip6_sr_localsid_t *ls0;

	  ip6_gtpu_header_t *hdr0 = NULL;
	  uword len0;

	  ip6_address_t dst0;
	  ip6_address_t src0;
	  ip6_address_t seg0;
	  u32 teid = 0;
	  u8 *teidp;
	  u8 gtpu_type = 0;
	  u8 qfi = 0;
	  u8 *qfip = NULL;
	  u16 seq = 0;
	  u8 *seqp;
	  u32 offset, shift;
	  u32 hdrlen;
	  ip6_header_t *encap = NULL;
	  gtpu_pdu_session_t *sess;
	  u16 ie_size = 0;
	  u16 tlv_siz = 0;
	  u8 ie_buf[GTPU_IE_MAX_SIZ];

	  u32 next0 = SRV6_END_M_GTP6_D_DI_NEXT_LOOKUP;

	  // defaults
	  bi0 = from[0];
	  to_next[0] = bi0;
	  from += 1;
	  to_next += 1;
	  n_left_from -= 1;
	  n_left_to_next -= 1;

	  b0 = vlib_get_buffer (vm, bi0);
	  ls0 =
	    pool_elt_at_index (sm2->localsids,
			       vnet_buffer (b0)->ip.adj_index[VLIB_TX]);

	  ls_param = (srv6_end_gtp6_param_t *) ls0->plugin_mem;

	  hdr0 = vlib_buffer_get_current (b0);

	  hdrlen = sizeof (ip6_gtpu_header_t);

	  len0 = vlib_buffer_length_in_chain (vm, b0);

	  if ((hdr0->ip6.protocol != IP_PROTOCOL_UDP)
	      || (hdr0->udp.dst_port !=
		  clib_host_to_net_u16 (SRV6_GTP_UDP_DST_PORT))
	      || (len0 < sizeof (ip6_gtpu_header_t)))
	    {
	      next0 = SRV6_END_M_GTP6_D_DI_NEXT_DROP;

	      bad_n++;
	    }
	  else
	    {
	      dst0 = hdr0->ip6.dst_address;
	      src0 = hdr0->ip6.src_address;

	      gtpu_type = hdr0->gtpu.type;

	      seg0 = ls_param->sr_prefix;
	      teid = hdr0->gtpu.teid;
	      teidp = (u8 *) & teid;

	      seqp = (u8 *) & seq;

	      if (hdr0->gtpu.ver_flags & (GTPU_EXTHDR_FLAG | GTPU_SEQ_FLAG))
		{
		  // Extention header.
		  hdrlen += sizeof (gtpu_exthdr_t);

		  seq = hdr0->gtpu.ext->seq;

		  if (hdr0->gtpu.ext->nextexthdr == GTPU_EXTHDR_PDU_SESSION)
		    {
		      // PDU Session Container.
		      sess =
			(gtpu_pdu_session_t *) (((char *) hdr0) + hdrlen);
		      qfi = sess->u.val & ~GTPU_PDU_SESSION_P_BIT_MASK;
		      qfip = &qfi;

		      hdrlen += sizeof (gtpu_pdu_session_t);

		      if (sess->u.val & GTPU_PDU_SESSION_P_BIT_MASK)
			{
			  hdrlen += sizeof (gtpu_paging_policy_t);
			}
		    }
		}

	      offset = ls_param->sr_prefixlen / 8;
	      shift = ls_param->sr_prefixlen % 8;

	      offset += 1;
	      if (PREDICT_TRUE (shift == 0))
		{
		  if (gtpu_type == GTPU_TYPE_ECHO_REQUEST
		      || gtpu_type == GTPU_TYPE_ECHO_REPLY
		      || gtpu_type == GTPU_TYPE_ERROR_INDICATION)
		    {
		      clib_memcpy_fast (&seg0.as_u8[offset], seqp, 2);
		    }
		  else
		    {
		      clib_memcpy_fast (&seg0.as_u8[offset], teidp, 4);
		    }

		  if (qfip)
		    {
		      qfi =
			((qfi & GTPU_PDU_SESSION_QFI_MASK) << 2) |
			((qfi & GTPU_PDU_SESSION_R_BIT_MASK) >> 5);

		      if (sess->type)
			{
			  qfi |= SRV6_PDU_SESSION_U_BIT_MASK;
			}

		      seg0.as_u8[offset + 4] = qfi;
		    }
		}
	      else
		{
		  int idx;

		  if (gtpu_type == GTPU_TYPE_ECHO_REQUEST
		      || gtpu_type == GTPU_TYPE_ECHO_REPLY
		      || gtpu_type == GTPU_TYPE_ERROR_INDICATION)
		    {
		      for (idx = 0; idx < 2; idx++)
			{
			  seg0.as_u8[offset + idx] |= seqp[idx] >> shift;
			  seg0.as_u8[offset + idx + 1] |=
			    seqp[idx] << (8 - shift);
			}
		    }
		  else
		    {
		      for (idx = 0; idx < 4; idx++)
			{
			  seg0.as_u8[offset + idx] |= teidp[idx] >> shift;
			  seg0.as_u8[offset + idx + 1] |=
			    teidp[idx] << (8 - shift);
			}
		    }

		  if (qfip)
		    {
		      qfi =
			((qfi & GTPU_PDU_SESSION_QFI_MASK) << 2) |
			((qfi & GTPU_PDU_SESSION_R_BIT_MASK) >> 5);

		      if (sess->type)
			{
			  qfi |= SRV6_PDU_SESSION_U_BIT_MASK;
			}

		      seg0.as_u8[offset + 4] |= qfi >> shift;
		      seg0.as_u8[offset + 5] |= qfi << (8 - shift);
		    }
		}

	      if (PREDICT_FALSE (gtpu_type == GTPU_TYPE_ERROR_INDICATION))
		{
		  u16 payload_len;

		  payload_len = clib_net_to_host_u16 (hdr0->gtpu.length);
		  if (payload_len != 0
		      && payload_len > hdrlen - sizeof (ip6_gtpu_header_t))
		    {
		      u8 *ies;

		      ies = (u8 *) ((u8 *) hdr0 + hdrlen);
		      ie_size =
			payload_len - (hdrlen - sizeof (ip6_gtpu_header_t));
		      clib_memcpy_fast (ie_buf, ies, ie_size);
		      hdrlen += ie_size;
		    }
		}

	      // jump over variable length data
	      vlib_buffer_advance (b0, (word) hdrlen);

	      // get length of encapsulated IPv6 packet (the remaining part)
	      len0 = vlib_buffer_length_in_chain (vm, b0);

	      if (PREDICT_TRUE (gtpu_type == GTPU_TYPE_GTPU))
		{
		  encap = vlib_buffer_get_current (b0);
		}

	      uword *p;
	      ip6srv_combo_header_t *ip6srv;
	      ip6_sr_policy_t *sr_policy = NULL;
	      ip6_sr_sl_t *sl = NULL;
	      u32 *sl_index;
	      u32 hdr_len;

	      p =
		mhash_get (&sm2->sr_policies_index_hash,
			   &ls_param->sr_prefix);
	      if (p)
		{
		  sr_policy = pool_elt_at_index (sm2->sr_policies, p[0]);
		}

	      if (sr_policy)
		{
		  vec_foreach (sl_index, sr_policy->segments_lists)
		  {
		    sl = pool_elt_at_index (sm2->sid_lists, *sl_index);
		    if (sl != NULL)
		      break;
		  }
		}

	      hdr_len = sizeof (ip6srv_combo_header_t);

	      if (sl)
		hdr_len += vec_len (sl->segments) * sizeof (ip6_address_t);

	      hdr_len += sizeof (ip6_address_t) * 2;

	      if (ie_size)
		{
		  tlv_siz =
		    sizeof (ip6_sr_tlv_t) + sizeof (user_plane_sub_tlv_t) +
		    ie_size;

		  tlv_siz = (tlv_siz & ~0x07) + (tlv_siz & 0x07 ? 0x08 : 0x0);
		  hdr_len += tlv_siz;
		}

	      // jump back to data[0] or pre_data if required
	      vlib_buffer_advance (b0, -(word) hdr_len);

	      ip6srv = vlib_buffer_get_current (b0);

	      if (sl)
		{
		  clib_memcpy_fast (ip6srv, sl->rewrite,
				    vec_len (sl->rewrite));

		  if (vec_len (sl->segments) > 1)
		    {
		      ip6srv->ip.src_address = src0;

		      ip6srv->sr.tag =
			clib_host_to_net_u16 (srh_tagfield[gtpu_type]);

		      ip6srv->sr.segments_left += 2;
		      ip6srv->sr.last_entry += 2;

		      ip6srv->sr.length += ((sizeof (ip6_address_t) * 2) / 8);

		      ip6srv->sr.segments[0] = dst0;
		      ip6srv->sr.segments[1] = seg0;

		      clib_memcpy_fast (&ip6srv->sr.segments[2],
					(u8 *) (sl->rewrite +
						sizeof (ip6_header_t) +
						sizeof (ip6_sr_header_t)),
					vec_len (sl->segments) *
					sizeof (ip6_address_t));
		    }
		  else
		    {
		      ip6srv->ip.src_address = src0;
		      ip6srv->ip.protocol = IP_PROTOCOL_IPV6_ROUTE;

		      ip6srv->sr.type = ROUTING_HEADER_TYPE_SR;
		      ip6srv->sr.segments_left = 2;
		      ip6srv->sr.last_entry = 1;
		      ip6srv->sr.length =
			((sizeof (ip6_sr_header_t) +
			  2 * sizeof (ip6_address_t)) / 8) - 1;
		      ip6srv->sr.flags = 0;

		      ip6srv->sr.tag =
			clib_host_to_net_u16 (srh_tagfield[gtpu_type]);

		      ip6srv->sr.segments[0] = dst0;
		      ip6srv->sr.segments[1] = seg0;

		      if (vec_len (sl->segments))
			{
			  ip6srv->sr.segments[2] = sl->segments[0];
			  ip6srv->sr.last_entry++;
			  ip6srv->sr.length += sizeof (ip6_address_t) / 8;
			}
		    }
		}
	      else
		{
		  clib_memcpy_fast (ip6srv, &sm->cache_hdr,
				    sizeof (ip6_header_t));

		  ip6srv->ip.src_address = src0;
		  ip6srv->ip.dst_address = seg0;

		  ip6srv->sr.type = ROUTING_HEADER_TYPE_SR;
		  ip6srv->sr.segments_left = 1;
		  ip6srv->sr.last_entry = 0;
		  ip6srv->sr.length =
		    ((sizeof (ip6_sr_header_t) +
		      sizeof (ip6_address_t)) / 8) - 1;
		  ip6srv->sr.flags = 0;

		  ip6srv->sr.tag =
		    clib_host_to_net_u16 (srh_tagfield[gtpu_type]);

		  ip6srv->sr.segments[0] = dst0;
		}

	      if (PREDICT_FALSE (ie_size))
		{
		  ip6_sr_tlv_t *tlv;
		  user_plane_sub_tlv_t *sub_tlv;

		  tlv =
		    (ip6_sr_tlv_t *) ((u8 *) ip6srv + (hdr_len - tlv_siz));
		  tlv->type = SRH_TLV_USER_PLANE_CONTAINER;
		  tlv->length = tlv_siz - sizeof (ip6_sr_tlv_t);
		  clib_memset (tlv->value, 0, tlv->length);

		  sub_tlv = (user_plane_sub_tlv_t *) tlv->value;
		  sub_tlv->length = ie_size;
		  clib_memcpy_fast (sub_tlv->value, ie_buf, ie_size);

		  ip6srv->sr.length += tlv_siz / 8;
		}

	      ip6srv->ip.payload_length =
		clib_host_to_net_u16 (len0 + hdr_len - sizeof (ip6_header_t));
	      ip6srv->ip.protocol = IP_PROTOCOL_IPV6_ROUTE;

	      if (PREDICT_TRUE (encap != NULL))
		{
		  if (ls_param->nhtype == SRV6_NHTYPE_NONE)
		    {
		      if ((clib_net_to_host_u32
			   (encap->ip_version_traffic_class_and_flow_label) >>
			   28) == 6)
			ip6srv->sr.protocol = IP_PROTOCOL_IPV6;
		      else
			ip6srv->sr.protocol = IP_PROTOCOL_IP_IN_IP;
		    }
		  else if (ls_param->nhtype == SRV6_NHTYPE_IPV4)
		    {
		      ip6srv->sr.protocol = IP_PROTOCOL_IP_IN_IP;
		      if ((clib_net_to_host_u32
			   (encap->ip_version_traffic_class_and_flow_label) >>
			   28) != 4)
			{
			  // Bad encap packet.
			  next0 = SRV6_END_M_GTP6_D_DI_NEXT_DROP;
			  bad_n++;
			  goto DONE;
			}
		    }
		  else if (ls_param->nhtype == SRV6_NHTYPE_IPV6)
		    {
		      ip6srv->sr.protocol = IP_PROTOCOL_IPV6;
		      if ((clib_net_to_host_u32
			   (encap->ip_version_traffic_class_and_flow_label) >>
			   28) != 6)
			{
			  // Bad encap packet.
			  next0 = SRV6_END_M_GTP6_D_DI_NEXT_DROP;
			  bad_n++;
			  goto DONE;
			}
		    }
		  else if (ls_param->nhtype == SRV6_NHTYPE_NON_IP)
		    {
		      ip6srv->sr.protocol = IP_PROTOCOL_IP6_ETHERNET;
		    }
		}
	      else
		{
		  ip6srv->sr.protocol = IP_PROTOCOL_IP6_ETHERNET;
		}

	      good_n++;

	      if (PREDICT_FALSE (node->flags & VLIB_NODE_FLAG_TRACE) &&
		  PREDICT_FALSE (b0->flags & VLIB_BUFFER_IS_TRACED))
		{
		  srv6_end_rewrite_trace_t *tr =
		    vlib_add_trace (vm, node, b0, sizeof (*tr));
		  clib_memcpy (tr->src.as_u8, ip6srv->ip.src_address.as_u8,
			       sizeof (ip6_address_t));
		  clib_memcpy (tr->dst.as_u8, ip6srv->ip.dst_address.as_u8,
			       sizeof (ip6_address_t));
		  tr->teid = teid;
		  clib_memcpy (tr->sr_prefix.as_u8, ls_param->sr_prefix.as_u8,
			       sizeof (ip6_address_t));
		  tr->sr_prefixlen = ls_param->sr_prefixlen;
		}
	    }

	DONE:
	  vlib_increment_combined_counter
	    (((next0 ==
	       SRV6_END_M_GTP6_D_DI_NEXT_DROP) ?
	      &(sm2->sr_ls_invalid_counters) : &(sm2->sr_ls_valid_counters)),
	     thread_index, ls0 - sm2->localsids, 1,
	     vlib_buffer_length_in_chain (vm, b0));

	  vlib_validate_buffer_enqueue_x1 (vm, node, next_index, to_next,
					   n_left_to_next, bi0, next0);
	}

      vlib_put_next_frame (vm, node, next_index, n_left_to_next);
    }

  vlib_node_increment_counter (vm, sm->end_m_gtp6_d_di_node_index,
			       SRV6_END_ERROR_M_GTP6_D_DI_BAD_PACKETS, bad_n);

  vlib_node_increment_counter (vm, sm->end_m_gtp6_d_di_node_index,
			       SRV6_END_ERROR_M_GTP6_D_DI_PACKETS, good_n);

  return frame->n_vectors;
}

// Function for SRv6 GTP6.DT function
VLIB_NODE_FN (srv6_end_m_gtp6_dt) (vlib_main_t * vm,
				   vlib_node_runtime_t * node,
				   vlib_frame_t * frame)
{
  srv6_end_main_v6_dt_t *sm = &srv6_end_main_v6_dt;
  ip6_sr_main_t *sm2 = &sr_main;
  u32 n_left_from, next_index, *from, *to_next;
  u32 thread_index = vm->thread_index;

  u32 good_n = 0, bad_n = 0;

  from = vlib_frame_vector_args (frame);
  n_left_from = frame->n_vectors;
  next_index = node->cached_next_index;

  while (n_left_from > 0)
    {
      u32 n_left_to_next;

      vlib_get_next_frame (vm, node, next_index, to_next, n_left_to_next);

      while (n_left_from > 0 && n_left_to_next > 0)
	{
	  u32 bi0;
	  vlib_buffer_t *b0;
	  srv6_end_gtp6_dt_param_t *ls_param;
	  ip6_sr_localsid_t *ls0;

	  ip6_gtpu_header_t *hdr0 = NULL;
	  ip4_header_t *ip4 = NULL;
	  ip6_header_t *ip6 = NULL;
	  ip6_address_t src, dst;
	  u32 teid;
	  u32 hdrlen;
	  u32 len0;

	  u32 next0 = SRV6_END_M_GTP6_DT_NEXT_DROP;

	  bi0 = from[0];
	  to_next[0] = bi0;
	  from += 1;
	  to_next += 1;
	  n_left_from -= 1;
	  n_left_to_next -= 1;

	  b0 = vlib_get_buffer (vm, bi0);
	  ls0 =
	    pool_elt_at_index (sm2->localsids,
			       vnet_buffer (b0)->ip.adj_index[VLIB_TX]);

	  ls_param = (srv6_end_gtp6_dt_param_t *) ls0->plugin_mem;

	  hdr0 = vlib_buffer_get_current (b0);

	  hdrlen = sizeof (ip6_gtpu_header_t);

	  len0 = vlib_buffer_length_in_chain (vm, b0);

	  if ((hdr0->ip6.protocol != IP_PROTOCOL_UDP)
	      || (hdr0->udp.dst_port !=
		  clib_host_to_net_u16 (SRV6_GTP_UDP_DST_PORT))
	      || (len0 < sizeof (ip6_gtpu_header_t)))
	    {
	      next0 = SRV6_END_M_GTP6_DT_NEXT_DROP;

	      bad_n++;
	    }
	  else
	    {
	      clib_memcpy_fast (src.as_u8, hdr0->ip6.src_address.as_u8,
				sizeof (ip6_address_t));
	      clib_memcpy_fast (dst.as_u8, hdr0->ip6.dst_address.as_u8,
				sizeof (ip6_address_t));

	      teid = hdr0->gtpu.teid;

	      if (hdr0->gtpu.ver_flags & GTPU_EXTHDR_FLAG)
		{
		  hdrlen += sizeof (gtpu_exthdr_t);
		  if (hdr0->gtpu.ext->nextexthdr == GTPU_EXTHDR_PDU_SESSION)
		    {
		      gtpu_pdu_session_t *sess;

		      sess =
			(gtpu_pdu_session_t *) (((char *) hdr0) +
						sizeof (ip6_gtpu_header_t) +
						sizeof (gtpu_exthdr_t));

		      hdrlen += sizeof (gtpu_pdu_session_t);
		      if (sess->u.val & GTPU_PDU_SESSION_P_BIT_MASK)
			{
			  hdrlen += sizeof (gtpu_paging_policy_t);
			}
		    }
		}

	      if (ls_param->type == SRV6_GTP6_DT4)
		{
		  vlib_buffer_advance (b0, (word) hdrlen);
		  ip4 = vlib_buffer_get_current (b0);
		  if ((ip4->ip_version_and_header_length & 0xf0) != 0x40)
		    {
		      next0 = SRV6_END_M_GTP6_DT_NEXT_DROP;
		      bad_n++;
		      goto DONE;
		    }

		  next0 = SRV6_END_M_GTP6_DT_NEXT_LOOKUP4;
		  vnet_buffer (b0)->sw_if_index[VLIB_TX] =
		    ls_param->fib4_index;
		}
	      else if (ls_param->type == SRV6_GTP6_DT6)
		{
		  ip6 = (ip6_header_t *) ((u8 *) hdr0 + hdrlen);
		  if ((clib_net_to_host_u32
		       (ip6->ip_version_traffic_class_and_flow_label) >> 28)
		      != 6)
		    {
		      next0 = SRV6_END_M_GTP6_DT_NEXT_DROP;
		      bad_n++;
		      goto DONE;
		    }

		  next0 = SRV6_END_M_GTP6_DT_NEXT_LOOKUP6;
		  if ((ip6->dst_address.as_u8[0] == 0xff)
		      && ((ip6->dst_address.as_u8[1] & 0xc0) == 0x80))
		    {
		      vnet_buffer (b0)->sw_if_index[VLIB_TX] =
			ls_param->local_fib_index;
		    }
		  else
		    {
		      vlib_buffer_advance (b0, (word) hdrlen);
		      vnet_buffer (b0)->sw_if_index[VLIB_TX] =
			ls_param->fib6_index;
		    }
		}
	      else if (ls_param->type == SRV6_GTP6_DT46)
		{
		  ip6 = (ip6_header_t *) ((u8 *) hdr0 + hdrlen);
		  if ((clib_net_to_host_u32
		       (ip6->ip_version_traffic_class_and_flow_label) >> 28)
		      == 6)
		    {
		      next0 = SRV6_END_M_GTP6_DT_NEXT_LOOKUP6;
		      if ((ip6->dst_address.as_u8[0] == 0xff)
			  && ((ip6->dst_address.as_u8[1] & 0xc0) == 0x80))
			{
			  vnet_buffer (b0)->sw_if_index[VLIB_TX] =
			    ls_param->local_fib_index;
			}
		      else
			{
			  vlib_buffer_advance (b0, (word) hdrlen);
			  vnet_buffer (b0)->sw_if_index[VLIB_TX] =
			    ls_param->fib6_index;
			}
		    }
		  else
		    if ((clib_net_to_host_u32
			 (ip6->ip_version_traffic_class_and_flow_label) >> 28)
			== 4)
		    {
		      vlib_buffer_advance (b0, (word) hdrlen);
		      next0 = SRV6_END_M_GTP6_DT_NEXT_LOOKUP4;
		      vnet_buffer (b0)->sw_if_index[VLIB_TX] =
			ls_param->fib4_index;
		    }
		  else
		    {
		      next0 = SRV6_END_M_GTP6_DT_NEXT_DROP;
		      bad_n++;
		      goto DONE;
		    }
		}
	      else
		{
		  next0 = SRV6_END_M_GTP6_DT_NEXT_DROP;
		  bad_n++;
		  goto DONE;
		}

	      good_n++;

	      if (PREDICT_FALSE (node->flags & VLIB_NODE_FLAG_TRACE) &&
		  PREDICT_FALSE (b0->flags & VLIB_BUFFER_IS_TRACED))
		{
		  srv6_end_rewrite_trace_t *tr =
		    vlib_add_trace (vm, node, b0, sizeof (*tr));
		  clib_memcpy (tr->src.as_u8, src.as_u8,
			       sizeof (ip6_address_t));
		  clib_memcpy (tr->dst.as_u8, dst.as_u8,
			       sizeof (ip6_address_t));
		  tr->teid = teid;
		}
	    }

	DONE:
	  vlib_increment_combined_counter
	    (((next0 ==
	       SRV6_END_M_GTP6_DT_NEXT_DROP) ? &(sm2->sr_ls_invalid_counters)
	      : &(sm2->sr_ls_valid_counters)), thread_index,
	     ls0 - sm2->localsids, 1, vlib_buffer_length_in_chain (vm, b0));

	  vlib_validate_buffer_enqueue_x1 (vm, node, next_index, to_next,
					   n_left_to_next, bi0, next0);
	}

      vlib_put_next_frame (vm, node, next_index, n_left_to_next);
    }

  vlib_node_increment_counter (vm, sm->end_m_gtp6_dt_node_index,
			       SRV6_END_ERROR_M_GTP6_DT_BAD_PACKETS, bad_n);

  vlib_node_increment_counter (vm, sm->end_m_gtp6_dt_node_index,
			       SRV6_END_ERROR_M_GTP6_DT_PACKETS, good_n);

  return frame->n_vectors;
}

// Function for SRv6 GTP4.DT function
VLIB_NODE_FN (srv6_t_m_gtp4_dt) (vlib_main_t * vm,
				 vlib_node_runtime_t * node,
				 vlib_frame_t * frame)
{
  srv6_t_main_v4_dt_t *sm = &srv6_t_main_v4_dt;
  ip6_sr_main_t *sm2 = &sr_main;
  u32 n_left_from, next_index, *from, *to_next;

  u32 good_n = 0, bad_n = 0;

  from = vlib_frame_vector_args (frame);
  n_left_from = frame->n_vectors;
  next_index = node->cached_next_index;

  while (n_left_from > 0)
    {
      u32 n_left_to_next;

      vlib_get_next_frame (vm, node, next_index, to_next, n_left_to_next);

      while (n_left_from > 0 && n_left_to_next > 0)
	{
	  u32 bi0;
	  vlib_buffer_t *b0;
	  srv6_t_gtp4_dt_param_t *ls_param;
	  ip6_sr_sl_t *ls0;

	  ip4_gtpu_header_t *hdr0 = NULL;
	  ip4_header_t *ip4 = NULL;
	  ip6_header_t *ip6 = NULL;
	  ip6_address_t src, dst;
	  u32 teid;
	  u32 hdrlen;
	  u32 len0;

	  u32 next0 = SRV6_T_M_GTP4_DT_NEXT_DROP;

	  bi0 = from[0];
	  to_next[0] = bi0;
	  from += 1;
	  to_next += 1;
	  n_left_from -= 1;
	  n_left_to_next -= 1;

	  b0 = vlib_get_buffer (vm, bi0);
	  ls0 =
	    pool_elt_at_index (sm2->sid_lists,
			       vnet_buffer (b0)->ip.adj_index[VLIB_TX]);

	  ls_param = (srv6_t_gtp4_dt_param_t *) ls0->plugin_mem;

	  hdr0 = vlib_buffer_get_current (b0);

	  hdrlen = sizeof (ip4_gtpu_header_t);

	  len0 = vlib_buffer_length_in_chain (vm, b0);

	  if ((hdr0->ip4.protocol != IP_PROTOCOL_UDP)
	      || (hdr0->udp.dst_port !=
		  clib_host_to_net_u16 (SRV6_GTP_UDP_DST_PORT))
	      || (len0 < sizeof (ip4_gtpu_header_t)))
	    {
	      next0 = SRV6_T_M_GTP4_DT_NEXT_DROP;

	      bad_n++;
	    }
	  else
	    {
	      clib_memcpy_fast (src.as_u8, hdr0->ip4.src_address.as_u8,
				sizeof (ip4_address_t));
	      clib_memcpy_fast (dst.as_u8, hdr0->ip4.dst_address.as_u8,
				sizeof (ip4_address_t));

	      teid = hdr0->gtpu.teid;

	      if (hdr0->gtpu.ver_flags & GTPU_EXTHDR_FLAG)
		{
		  hdrlen += sizeof (gtpu_exthdr_t);
		  if (hdr0->gtpu.ext->nextexthdr == GTPU_EXTHDR_PDU_SESSION)
		    {
		      gtpu_pdu_session_t *sess;

		      sess =
			(gtpu_pdu_session_t *) (((char *) hdr0) +
						sizeof (ip6_gtpu_header_t) +
						sizeof (gtpu_exthdr_t));

		      hdrlen += sizeof (gtpu_pdu_session_t);
		      if (sess->u.val & GTPU_PDU_SESSION_P_BIT_MASK)
			{
			  hdrlen += sizeof (gtpu_paging_policy_t);
			}
		    }
		}

	      if (ls_param->type == SRV6_GTP4_DT4)
		{
		  vlib_buffer_advance (b0, (word) hdrlen);
		  ip4 = vlib_buffer_get_current (b0);
		  if ((ip4->ip_version_and_header_length & 0xf0) != 0x40)
		    {
		      next0 = SRV6_T_M_GTP4_DT_NEXT_DROP;
		      bad_n++;
		      goto DONE;
		    }

		  next0 = SRV6_T_M_GTP4_DT_NEXT_LOOKUP4;
		  vnet_buffer (b0)->sw_if_index[VLIB_TX] =
		    ls_param->fib4_index;
		}
	      else if (ls_param->type == SRV6_GTP4_DT6)
		{
		  ip6 = (ip6_header_t *) ((u8 *) hdr0 + hdrlen);
		  if ((clib_net_to_host_u32
		       (ip6->ip_version_traffic_class_and_flow_label) >> 28)
		      != 6)
		    {
		      next0 = SRV6_T_M_GTP4_DT_NEXT_DROP;
		      bad_n++;
		      goto DONE;
		    }

		  next0 = SRV6_T_M_GTP4_DT_NEXT_LOOKUP6;
		  if ((ip6->dst_address.as_u8[0] == 0xff)
		      && ((ip6->dst_address.as_u8[1] & 0xc0) == 0x80))
		    {
		      next0 = SRV6_T_M_GTP4_DT_NEXT_LOOKUP4;
		      vnet_buffer (b0)->sw_if_index[VLIB_TX] =
			ls_param->local_fib_index;
		    }
		  else
		    {
		      vlib_buffer_advance (b0, (word) hdrlen);
		      vnet_buffer (b0)->sw_if_index[VLIB_TX] =
			ls_param->fib6_index;
		    }
		}
	      else if (ls_param->type == SRV6_GTP4_DT46)
		{
		  ip6 = (ip6_header_t *) ((u8 *) hdr0 + hdrlen);
		  if ((clib_net_to_host_u32
		       (ip6->ip_version_traffic_class_and_flow_label) >> 28)
		      == 6)
		    {
		      next0 = SRV6_T_M_GTP4_DT_NEXT_LOOKUP6;
		      if ((ip6->dst_address.as_u8[0] == 0xff)
			  && ((ip6->dst_address.as_u8[1] & 0xc0) == 0x80))
			{
			  next0 = SRV6_T_M_GTP4_DT_NEXT_LOOKUP4;
			  vnet_buffer (b0)->sw_if_index[VLIB_TX] =
			    ls_param->local_fib_index;
			}
		      else
			{
			  vlib_buffer_advance (b0, (word) hdrlen);
			  vnet_buffer (b0)->sw_if_index[VLIB_TX] =
			    ls_param->fib6_index;
			}
		    }
		  else
		    if ((clib_net_to_host_u32
			 (ip6->ip_version_traffic_class_and_flow_label) >> 28)
			== 4)
		    {
		      vlib_buffer_advance (b0, (word) hdrlen);
		      next0 = SRV6_T_M_GTP4_DT_NEXT_LOOKUP4;
		      vnet_buffer (b0)->sw_if_index[VLIB_TX] =
			ls_param->fib4_index;
		    }
		  else
		    {
		      next0 = SRV6_T_M_GTP4_DT_NEXT_DROP;
		      bad_n++;
		      goto DONE;
		    }
		}
	      else
		{
		  next0 = SRV6_T_M_GTP4_DT_NEXT_DROP;
		  bad_n++;
		  goto DONE;
		}

	      good_n++;

	      if (PREDICT_FALSE (node->flags & VLIB_NODE_FLAG_TRACE) &&
		  PREDICT_FALSE (b0->flags & VLIB_BUFFER_IS_TRACED))
		{
		  srv6_end_rewrite_trace_t *tr =
		    vlib_add_trace (vm, node, b0, sizeof (*tr));
		  clib_memcpy (tr->src.as_u8, src.as_u8,
			       sizeof (ip6_address_t));
		  clib_memcpy (tr->dst.as_u8, dst.as_u8,
			       sizeof (ip6_address_t));
		  tr->teid = teid;
		}
	    }

	DONE:
	  vlib_validate_buffer_enqueue_x1 (vm, node, next_index, to_next,
					   n_left_to_next, bi0, next0);
	}

      vlib_put_next_frame (vm, node, next_index, n_left_to_next);
    }

  vlib_node_increment_counter (vm, sm->t_m_gtp4_dt_node_index,
			       SRV6_T_ERROR_M_GTP4_DT_BAD_PACKETS, bad_n);

  vlib_node_increment_counter (vm, sm->t_m_gtp4_dt_node_index,
			       SRV6_T_ERROR_M_GTP4_DT_PACKETS, good_n);

  return frame->n_vectors;
}

VLIB_REGISTER_NODE (srv6_end_m_gtp6_e) =
{
  .name = "srv6-end-m-gtp6-e",.vector_size = sizeof (u32),.format_trace =
    format_srv6_end_rewrite_trace6,.type = VLIB_NODE_TYPE_INTERNAL,.n_errors =
    ARRAY_LEN (srv6_end_error_v6_e_strings),.error_strings =
    srv6_end_error_v6_e_strings,.n_next_nodes =
    SRV6_END_M_GTP6_E_N_NEXT,.next_nodes =
  {
  [SRV6_END_M_GTP6_E_NEXT_DROP] =
      "error-drop",[SRV6_END_M_GTP6_E_NEXT_LOOKUP] = "ip6-lookup",}
,};

VLIB_REGISTER_NODE (srv6_end_m_gtp6_d) =
{
  .name = "srv6-end-m-gtp6-d",.vector_size = sizeof (u32),.format_trace =
    format_srv6_end_rewrite_trace6,.type = VLIB_NODE_TYPE_INTERNAL,.n_errors =
    ARRAY_LEN (srv6_end_error_v6_d_strings),.error_strings =
    srv6_end_error_v6_d_strings,.n_next_nodes =
    SRV6_END_M_GTP6_D_N_NEXT,.next_nodes =
  {
  [SRV6_END_M_GTP6_D_NEXT_DROP] =
      "error-drop",[SRV6_END_M_GTP6_D_NEXT_LOOKUP] = "ip6-lookup",}
,};

VLIB_REGISTER_NODE (srv6_end_m_gtp6_d_di) =
{
  .name = "srv6-end-m-gtp6-d-di",.vector_size = sizeof (u32),.format_trace =
    format_srv6_end_rewrite_trace6,.type = VLIB_NODE_TYPE_INTERNAL,.n_errors =
    ARRAY_LEN (srv6_end_error_v6_d_di_strings),.error_strings =
    srv6_end_error_v6_d_di_strings,.n_next_nodes =
    SRV6_END_M_GTP6_D_DI_N_NEXT,.next_nodes =
  {
  [SRV6_END_M_GTP6_D_DI_NEXT_DROP] = "error-drop",
      [SRV6_END_M_GTP6_D_DI_NEXT_LOOKUP] = "ip6-lookup",}
,};

VLIB_REGISTER_NODE (srv6_end_m_gtp6_dt) =
{
  .name = "srv6-end-m-gtp6-dt",.vector_size = sizeof (u32),.format_trace =
    format_srv6_end_rewrite_trace6,.type = VLIB_NODE_TYPE_INTERNAL,.n_errors =
    ARRAY_LEN (srv6_end_error_v6_dt_strings),.error_strings =
    srv6_end_error_v6_dt_strings,.n_next_nodes =
    SRV6_END_M_GTP6_DT_N_NEXT,.next_nodes =
  {
  [SRV6_END_M_GTP6_DT_NEXT_DROP] =
      "error-drop",
      [SRV6_END_M_GTP6_DT_NEXT_LOOKUP4]
      = "ip4-lookup",[SRV6_END_M_GTP6_DT_NEXT_LOOKUP6] = "ip6-lookup",}
,};

VLIB_REGISTER_NODE (srv6_t_m_gtp4_dt) =
{
  .name = "srv6-t-m-gtp4-dt",.vector_size = sizeof (u32),.format_trace =
    format_srv6_end_rewrite_trace6,.type = VLIB_NODE_TYPE_INTERNAL,.n_errors =
    ARRAY_LEN (srv6_t_error_v4_dt_strings),.error_strings =
    srv6_t_error_v4_dt_strings,.n_next_nodes =
    SRV6_T_M_GTP4_DT_N_NEXT,.next_nodes =
  {
  [SRV6_T_M_GTP4_DT_NEXT_DROP] =
      "error-drop",
      [SRV6_T_M_GTP4_DT_NEXT_LOOKUP4] =
      "ip4-lookup",[SRV6_T_M_GTP4_DT_NEXT_LOOKUP6] = "ip6-lookup",}
,};

/*
* fd.io coding-style-patch-verification: ON
*
* Local Variables:
* eval: (c-set-style "gnu")
* End:
*/<|MERGE_RESOLUTION|>--- conflicted
+++ resolved
@@ -407,13 +407,8 @@
 		  tag = ip6srv0->sr.tag;
 		}
 
-<<<<<<< HEAD
-	      offset = ls0->localsid_len / 8;
-	      shift = ls0->localsid_len % 8;
-=======
 	      offset = ls0->localsid_prefix_len / 8;
 	      shift = ls0->localsid_prefix_len % 8;
->>>>>>> 9e722bd4
 
 	      gtpu_type = gtpu_type_get (tag);
 
@@ -1427,13 +1422,8 @@
 		}
 
 	      vlib_buffer_advance (b0,
-<<<<<<< HEAD
-	  		           (word) sizeof (ip6srv_combo_header_t) +
-			           ip6srv0->sr.length * 8);
-=======
 				   (word) sizeof (ip6srv_combo_header_t) +
 				   ip6srv0->sr.length * 8);
->>>>>>> 9e722bd4
 
 	      // get length of encapsulated IPv6 packet (the remaining part)
 	      p = vlib_buffer_get_current (b0);
