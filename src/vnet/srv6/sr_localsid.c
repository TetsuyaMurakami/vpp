--- conflicted
+++ resolved
@@ -63,17 +63,10 @@
  * @return 0 on success, error otherwise.
  */
 int
-<<<<<<< HEAD
-sr_cli_localsid (char is_del, ip6_address_t * localsid_addr, u16 prefixlen,
-		 char end_psp, u8 behavior, u32 sw_if_index, u32 vlan_index,
-		 u32 fib_table, ip46_address_t * nh_addr, int usid_len,
-		 void *ls_plugin_mem)
-=======
 sr_cli_localsid (char is_del, ip6_address_t * localsid_addr,
 		 u16 localsid_prefix_len, char end_psp, u8 behavior,
 		 u32 sw_if_index, u32 vlan_index, u32 fib_table,
-		 ip46_address_t * nh_addr, void *ls_plugin_mem)
->>>>>>> 9e722bd4
+		 ip46_address_t * nh_addr, int usid_len, void *ls_plugin_mem)
 {
   ip6_sr_main_t *sm = &sr_main;
   uword *p;
@@ -528,7 +521,6 @@
       switch (ls->behavior)
 	{
 	case SR_BEHAVIOR_END:
-<<<<<<< HEAD
 	  if (ls->usid_index)
 	    vlib_cli_output (vm,
 			     "\tAddress: \t%U\n\tBehavior: \tEnd [uSID:\t%U/%d, length: %d]",
@@ -538,11 +530,6 @@
 	  else
 	    vlib_cli_output (vm, "\tAddress: \t%U\n\tBehavior: \tEnd",
 			     format_ip6_address, &ls->localsid);
-=======
-	  vlib_cli_output (vm, "\tAddress: \t%U/%u\n\tBehavior: \tEnd",
-			   format_ip6_address, &ls->localsid,
-			   ls->localsid_prefix_len);
->>>>>>> 9e722bd4
 	  break;
 	case SR_BEHAVIOR_X:
 	  vlib_cli_output (vm,
