--- conflicted
+++ resolved
@@ -33,7 +33,6 @@
 #include <vnet/ip/ip.h>
 #include <vnet/srv6/sr_packet.h>
 #include <vnet/ip/ip6_packet.h>
-#include <vnet/ip/ip4_packet.h>
 #include <vnet/fib/ip6_fib.h>
 #include <vnet/dpo/dpo.h>
 #include <vnet/adj/adj.h>
@@ -66,35 +65,17 @@
 int
 sr_cli_localsid (char is_del, ip6_address_t * localsid_addr, u16 prefixlen,
 		 char end_psp, u8 behavior, u32 sw_if_index, u32 vlan_index,
-		 u32 fib_table, ip46_address_t * nh_addr, 
-		 void *ls_plugin_mem)
+		 u32 fib_table, ip46_address_t * nh_addr, void *ls_plugin_mem)
 {
   ip6_sr_main_t *sm = &sr_main;
   uword *p;
   int rv;
   u8 pref_length = 128;
-<<<<<<< HEAD
-  u8 is_ipv4 = 0;
-  ip4_address_t localsid_addr4;;
-  u16 prefixlen4;
-=======
->>>>>>> 73aff479
   sr_localsid_fn_registration_t *plugin = 0;
 
   ip6_sr_localsid_t *ls = 0;
 
   dpo_id_t dpo = DPO_INVALID;
-
-  if (localsid_addr->as_u32[0] == 0 && localsid_addr->as_u32[1] == 0
-    && localsid_addr->as_u16[4] == 0 && localsid_addr->as_u16[5] == 0xffff)
-    {
-      is_ipv4 = 1;
-      localsid_addr4.as_u32 = localsid_addr->as_u32[3];
-      if (prefixlen != 0)
-        prefixlen4 = prefixlen - 96;
-      else
-	prefixlen4 = 32;
-    }
 
   /* Search for the item */
   p = mhash_get (&sm->sr_localsids_index_hash, localsid_addr);
@@ -102,25 +83,6 @@
   if (p)
     {
       if (is_del)
-<<<<<<< HEAD
-      {
-        /* Retrieve localsid */
-        ls = pool_elt_at_index (sm->localsids, p[0]);
-        if (ls->behavior >= SR_BEHAVIOR_LAST)
-          {
-            plugin = pool_elt_at_index (sm->plugin_functions,
-			    		ls->behavior - SR_BEHAVIOR_LAST);
-            pref_length = plugin->prefix_length;
-          }
-
-        if (prefixlen != 0)
-          {
-            pref_length = prefixlen;
-          }
-
-   	/* Delete FIB entry */
- 	fib_prefix_t pfx = {
-=======
 	{
 	  /* Retrieve localsid */
 	  ls = pool_elt_at_index (sm->localsids, p[0]);
@@ -138,68 +100,38 @@
 
 	  /* Delete FIB entry */
 	  fib_prefix_t pfx = {
->>>>>>> 73aff479
 	    .fp_proto = FIB_PROTOCOL_IP6,
 	    .fp_len = pref_length,
 	    .fp_addr = {
 			.ip6 = *localsid_addr,
 			}
-	};
-
-<<<<<<< HEAD
-	if (is_ipv4)
-	  {
-	    pfx.fp_proto = FIB_PROTOCOL_IP4;
-	    pfx.fp_len = prefixlen4;
-	    pfx.fp_addr.ip4 = localsid_addr4;
-	  }
-=======
+	  };
+
 	  fib_table_entry_delete (fib_table_find
 				  (FIB_PROTOCOL_IP6, fib_table), &pfx,
 				  FIB_SOURCE_SR);
->>>>>>> 73aff479
-
-	fib_table_entry_delete (fib_table_find ((is_ipv4 ? FIB_PROTOCOL_IP4 : FIB_PROTOCOL_IP6),
-				fib_table), &pfx, FIB_SOURCE_SR);
-
-<<<<<<< HEAD
-	/* In case it is a Xconnect iface remove the (OIF, NHOP) adj */
-	if (ls->behavior == SR_BEHAVIOR_X || ls->behavior == SR_BEHAVIOR_DX6
-	    || ls->behavior == SR_BEHAVIOR_DX4)
-	  adj_unlock (ls->nh_adj);
-
-	if (ls->behavior >= SR_BEHAVIOR_LAST)
-	  /* Callback plugin removal function */
-	  rv = plugin->removal (ls);
-=======
+
+	  /* In case it is a Xconnect iface remove the (OIF, NHOP) adj */
+	  if (ls->behavior == SR_BEHAVIOR_X || ls->behavior == SR_BEHAVIOR_DX6
+	      || ls->behavior == SR_BEHAVIOR_DX4)
+	    adj_unlock (ls->nh_adj);
+
 	  if (ls->behavior >= SR_BEHAVIOR_LAST)
 	    {
 	      /* Callback plugin removal function */
 	      rv = plugin->removal (ls);
 	    }
->>>>>>> 73aff479
-
-	/* Delete localsid registry */
-	pool_put (sm->localsids, ls);
-	mhash_unset (&sm->sr_localsids_index_hash, localsid_addr, NULL);
-	return 0;
-      }
+
+	  /* Delete localsid registry */
+	  pool_put (sm->localsids, ls);
+	  mhash_unset (&sm->sr_localsids_index_hash, localsid_addr, NULL);
+	  return 0;
+	}
       else			/* create with function already existing; complain */
 	return -1;
     }
   else
     /* delete; localsid does not exist; complain */
-<<<<<<< HEAD
-    if (is_del)
-      return -2;
-
-  if (behavior >= SR_BEHAVIOR_LAST)
-  {
-    sr_localsid_fn_registration_t *plugin = 0;
-    plugin = pool_elt_at_index (sm->plugin_functions, behavior - SR_BEHAVIOR_LAST);
-    pref_length = plugin->prefix_length;
-  }
-=======
   if (is_del)
     return -2;
 
@@ -211,29 +143,14 @@
       pref_length = plugin->prefix_length;
     }
 
->>>>>>> 73aff479
   /* Check whether there exists a FIB entry with such address */
   fib_prefix_t pfx = {
     .fp_proto = FIB_PROTOCOL_IP6,
     .fp_len = pref_length,
   };
 
-  if (is_ipv4)
-    {
-      pfx.fp_proto = FIB_PROTOCOL_IP4;
-      pfx.fp_len = prefixlen4;
-      pfx.fp_addr.ip4 = localsid_addr4;
-    }
-  else
-    {
-      pfx.fp_addr.as_u64[0] = localsid_addr->as_u64[0];
-      pfx.fp_addr.as_u64[1] = localsid_addr->as_u64[1];
-
-      if (prefixlen != 0)
-        {
-          pfx.fp_len = prefixlen;
-        }
-    }
+  pfx.fp_addr.as_u64[0] = localsid_addr->as_u64[0];
+  pfx.fp_addr.as_u64[1] = localsid_addr->as_u64[1];
 
   if (prefixlen != 0)
     {
@@ -241,7 +158,7 @@
     }
 
   /* Lookup the FIB index associated to the table id provided */
-  u32 fib_index = fib_table_find ((is_ipv4 ? FIB_PROTOCOL_IP4 : FIB_PROTOCOL_IP6), fib_table);
+  u32 fib_index = fib_table_find (FIB_PROTOCOL_IP6, fib_table);
   if (fib_index == ~0)
     return -3;
 
@@ -259,11 +176,7 @@
   ls->behavior = behavior;
   ls->nh_adj = (u32) ~ 0;
   ls->fib_table = fib_table;
-<<<<<<< HEAD
-  ls->localsid_len = is_ipv4 ? pfx.fp_len + 96 : pfx.fp_len;
-=======
   ls->localsid_len = pfx.fp_len;
->>>>>>> 73aff479
   switch (behavior)
     {
     case SR_BEHAVIOR_END:
@@ -341,8 +254,7 @@
 	  pool_put (sm->localsids, ls);
 	  return -6;
 	}
-      dpo_set (&dpo, plugin->dpo, (is_ipv4 ? DPO_PROTO_IP4 : DPO_PROTO_IP6), ls - sm->localsids);
-      //dpo_set (&dpo, plugin->dpo, DPO_PROTO_IP6, ls - sm->localsids);
+      dpo_set (&dpo, plugin->dpo, DPO_PROTO_IP6, ls - sm->localsids);
     }
 
   /* Set hash key for searching localsid by address */
@@ -383,13 +295,10 @@
   int is_del = 0;
   int end_psp = 0;
   ip6_address_t resulting_address;
-  ip4_address_t resulting_address4;
   ip46_address_t next_hop;
   char address_set = 0;
-  char ip4_set = 0;
   char behavior = 0;
   void *ls_plugin_mem = 0;
-  sr_localsid_fn_registration_t *result_plugin = 0;
 
   int rv;
 
@@ -405,32 +314,13 @@
 			    &resulting_address))
 	address_set = 1;
       else if (!address_set
-<<<<<<< HEAD
-	       && unformat (input, "address %U", unformat_ip4_address,
-		            &resulting_address4))
-	address_set = ip4_set = 1;
-      else if (!address_set
-	       && unformat (input, "prefix %U/%d", unformat_ip6_address,
-		            &resulting_address, &prefix_len))
-	address_set = 1;
-      else if (!address_set
-	       && unformat (input, "prefix %U/%d", unformat_ip4_address,
-		            &resulting_address4, &prefix_len))
-	address_set = ip4_set = 1;
-      else if (!address_set
-=======
 	       && unformat (input, "prefix %U/%d", unformat_ip6_address,
 			    &resulting_address, &prefix_len))
 	address_set = 1;
       else if (!address_set
->>>>>>> 73aff479
 	       && unformat (input, "addr %U", unformat_ip6_address,
 			    &resulting_address))
 	address_set = 1;
-      else if (!address_set
-	       && unformat (input, "addr %U", unformat_ip4_address,
-		            &resulting_address4))
-	address_set = ip4_set = 1;
       else if (unformat (input, "fib-table %u", &fib_index));
       else if (vlan_index == (u32) ~ 0
 	       && unformat (input, "vlan %u", &vlan_index));
@@ -477,7 +367,6 @@
 		    (input, "%U", (*plugin_it)->ls_unformat, &ls_plugin_mem))
 		  {
 		    behavior = (*plugin_it)->sr_localsid_function_number;
-		    result_plugin = *plugin_it;
 		    break;
 		  }
 	      }
@@ -513,30 +402,10 @@
     return clib_error_return (0,
 			      "Error: SRv6 PSP only compatible with End and End.X");
 
-<<<<<<< HEAD
-  if (ip4_set)
-    {
-      if (!behavior || !result_plugin || strcmp((char *)result_plugin->keyword_str, "end.m.gtp4.d"))
-        return clib_error_return (0,
-			          "Error: IPv4 address format can be supported with SRv6-End.M.GTP4.D only");
-
-      resulting_address.as_u32[0] = 0x0;
-      resulting_address.as_u32[1] = 0x0;
-      resulting_address.as_u16[4] = 0x0;
-      resulting_address.as_u16[5] = 0xffff;
-      clib_memcpy_fast(&resulting_address.as_u32[3], &resulting_address4.as_u32, 4);
-      prefix_len += 96;
-    }
-
-  rv = sr_cli_localsid (is_del, &resulting_address, prefix_len, end_psp, behavior,
-			sw_if_index, vlan_index, fib_index, &next_hop,
-			ls_plugin_mem);
-=======
   rv =
     sr_cli_localsid (is_del, &resulting_address, prefix_len, end_psp,
 		     behavior, sw_if_index, vlan_index, fib_index, &next_hop,
 		     ls_plugin_mem);
->>>>>>> 73aff479
 
   switch (rv)
     {
@@ -1694,12 +1563,8 @@
 int
 sr_localsid_register_function (vlib_main_t * vm, u8 * fn_name,
 			       u8 * keyword_str, u8 * def_str,
-<<<<<<< HEAD
-			       u8 * params_str, u8 prefix_length, dpo_type_t * dpo,
-=======
 			       u8 * params_str, u8 prefix_length,
 			       dpo_type_t * dpo,
->>>>>>> 73aff479
 			       format_function_t * ls_format,
 			       unformat_function_t * ls_unformat,
 			       sr_plugin_callback_t * creation_fn,
