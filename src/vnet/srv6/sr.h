--- conflicted
+++ resolved
@@ -145,17 +145,11 @@
   ip6_address_t usid_block_mask;
 
   u8 usid_index;
-<<<<<<< HEAD
-  u8 usid_next_index;
-  u8 usid_len;
-
-=======
   u8 usid_len;
 
   u8 usid_next_index;
   u8 usid_next_len;
 
->>>>>>> c98ef752
   void *plugin_mem;				/**< Memory to be used by the plugin callback functions */
 } ip6_sr_localsid_t;
 
